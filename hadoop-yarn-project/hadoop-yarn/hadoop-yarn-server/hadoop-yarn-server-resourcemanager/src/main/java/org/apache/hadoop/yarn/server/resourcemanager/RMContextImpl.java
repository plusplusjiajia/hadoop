--- conflicted
+++ resolved
@@ -33,19 +33,12 @@
 import org.apache.hadoop.yarn.server.resourcemanager.rmapp.attempt.AMLivelinessMonitor;
 import org.apache.hadoop.yarn.server.resourcemanager.rmcontainer.ContainerAllocationExpirer;
 import org.apache.hadoop.yarn.server.resourcemanager.rmnode.RMNode;
-<<<<<<< HEAD
-=======
 import org.apache.hadoop.yarn.server.resourcemanager.scheduler.ResourceScheduler;
->>>>>>> 6266273c
 import org.apache.hadoop.yarn.server.resourcemanager.security.AMRMTokenSecretManager;
 import org.apache.hadoop.yarn.server.resourcemanager.security.ClientToAMTokenSecretManagerInRM;
 import org.apache.hadoop.yarn.server.resourcemanager.security.DelegationTokenRenewer;
 import org.apache.hadoop.yarn.server.resourcemanager.security.NMTokenSecretManagerInRM;
 import org.apache.hadoop.yarn.server.resourcemanager.security.RMContainerTokenSecretManager;
-<<<<<<< HEAD
-import org.apache.hadoop.yarn.server.resourcemanager.security.NMTokenSecretManagerInRM;
-=======
->>>>>>> 6266273c
 import org.apache.hadoop.yarn.server.resourcemanager.security.RMDelegationTokenSecretManager;
 
 import com.google.common.annotations.VisibleForTesting;
@@ -71,36 +64,6 @@
   private AMLivelinessMonitor amFinishingMonitor;
   private RMStateStore stateStore = null;
   private ContainerAllocationExpirer containerAllocationExpirer;
-<<<<<<< HEAD
-  private final DelegationTokenRenewer delegationTokenRenewer;
-  private final AMRMTokenSecretManager amRMTokenSecretManager;
-  private final RMContainerTokenSecretManager containerTokenSecretManager;
-  private final NMTokenSecretManagerInRM nmTokenSecretManager;
-  private final ClientToAMTokenSecretManagerInRM clientToAMTokenSecretManager;
-  private ClientRMService clientRMService;
-  private RMDelegationTokenSecretManager rmDelegationTokenSecretManager;
-
-  public RMContextImpl(Dispatcher rmDispatcher,
-      RMStateStore store,
-      ContainerAllocationExpirer containerAllocationExpirer,
-      AMLivelinessMonitor amLivelinessMonitor,
-      AMLivelinessMonitor amFinishingMonitor,
-      DelegationTokenRenewer delegationTokenRenewer,
-      AMRMTokenSecretManager amRMTokenSecretManager,
-      RMContainerTokenSecretManager containerTokenSecretManager,
-      NMTokenSecretManagerInRM nmTokenSecretManager,
-      ClientToAMTokenSecretManagerInRM clientToAMTokenSecretManager) {
-    this.rmDispatcher = rmDispatcher;
-    this.stateStore = store;
-    this.containerAllocationExpirer = containerAllocationExpirer;
-    this.amLivelinessMonitor = amLivelinessMonitor;
-    this.amFinishingMonitor = amFinishingMonitor;
-    this.delegationTokenRenewer = delegationTokenRenewer;
-    this.amRMTokenSecretManager = amRMTokenSecretManager;
-    this.containerTokenSecretManager = containerTokenSecretManager;
-    this.nmTokenSecretManager = nmTokenSecretManager;
-    this.clientToAMTokenSecretManager = clientToAMTokenSecretManager;
-=======
   private DelegationTokenRenewer delegationTokenRenewer;
   private AMRMTokenSecretManager amRMTokenSecretManager;
   private RMContainerTokenSecretManager containerTokenSecretManager;
@@ -120,7 +83,6 @@
    */
   public RMContextImpl() {
 
->>>>>>> 6266273c
   }
 
   @VisibleForTesting
@@ -134,12 +96,6 @@
       RMContainerTokenSecretManager containerTokenSecretManager,
       NMTokenSecretManagerInRM nmTokenSecretManager,
       ClientToAMTokenSecretManagerInRM clientToAMTokenSecretManager) {
-<<<<<<< HEAD
-    this(rmDispatcher, null, containerAllocationExpirer, amLivelinessMonitor, 
-          amFinishingMonitor, delegationTokenRenewer, appTokenSecretManager, 
-          containerTokenSecretManager, nmTokenSecretManager,
-          clientToAMTokenSecretManager);
-=======
     this();
     this.setDispatcher(rmDispatcher);
     this.setContainerAllocationExpirer(containerAllocationExpirer);
@@ -151,7 +107,6 @@
     this.setNMTokenSecretManager(nmTokenSecretManager);
     this.setClientToAMTokenSecretManager(clientToAMTokenSecretManager);
 
->>>>>>> 6266273c
     RMStateStore nullStore = new NullRMStateStore();
     nullStore.setRMDispatcher(rmDispatcher);
     try {
@@ -221,9 +176,6 @@
   public NMTokenSecretManagerInRM getNMTokenSecretManager() {
     return this.nmTokenSecretManager;
   }
-<<<<<<< HEAD
-  
-=======
 
   @Override
   public ResourceScheduler getScheduler() {
@@ -235,7 +187,6 @@
     return this.nodesListManager;
   }
 
->>>>>>> 6266273c
   @Override
   public ClientToAMTokenSecretManagerInRM getClientToAMTokenSecretManager() {
     return this.clientToAMTokenSecretManager;
@@ -255,9 +206,6 @@
   public ClientRMService getClientRMService() {
     return this.clientRMService;
   }
-<<<<<<< HEAD
-  
-=======
 
   @Override
   public ApplicationMasterService getApplicationMasterService() {
@@ -287,7 +235,6 @@
     this.adminService = adminService;
   }
 
->>>>>>> 6266273c
   @Override
   public void setClientRMService(ClientRMService clientRMService) {
     this.clientRMService = clientRMService;
@@ -303,8 +250,6 @@
       RMDelegationTokenSecretManager delegationTokenSecretManager) {
     this.rmDelegationTokenSecretManager = delegationTokenSecretManager;
   }
-<<<<<<< HEAD
-=======
 
   void setContainerAllocationExpirer(
       ContainerAllocationExpirer containerAllocationExpirer) {
@@ -373,5 +318,4 @@
       return haServiceState;
     }
   }
->>>>>>> 6266273c
 }