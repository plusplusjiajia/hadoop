--- conflicted
+++ resolved
@@ -18,14 +18,11 @@
 
 package org.apache.hadoop.yarn.server.resourcemanager;
 
-<<<<<<< HEAD
-=======
 import static org.mockito.Matchers.isA;
 import static org.mockito.Mockito.spy;
 import static org.mockito.Mockito.times;
 import static org.mockito.Mockito.verify;
 
->>>>>>> 6266273c
 import java.io.IOException;
 import java.net.InetSocketAddress;
 import java.net.UnknownHostException;
@@ -57,10 +54,7 @@
 import org.apache.hadoop.yarn.api.protocolrecords.GetApplicationsResponse;
 import org.apache.hadoop.yarn.api.protocolrecords.GetDelegationTokenRequest;
 import org.apache.hadoop.yarn.api.protocolrecords.GetDelegationTokenResponse;
-<<<<<<< HEAD
-=======
 import org.apache.hadoop.yarn.api.protocolrecords.KillApplicationResponse;
->>>>>>> 6266273c
 import org.apache.hadoop.yarn.api.records.AMCommand;
 import org.apache.hadoop.yarn.api.records.ApplicationAccessType;
 import org.apache.hadoop.yarn.api.records.ApplicationAttemptId;
@@ -90,10 +84,7 @@
 import org.apache.hadoop.yarn.server.resourcemanager.rmapp.RMAppState;
 import org.apache.hadoop.yarn.server.resourcemanager.rmapp.attempt.RMAppAttempt;
 import org.apache.hadoop.yarn.server.resourcemanager.rmapp.attempt.RMAppAttemptState;
-<<<<<<< HEAD
-=======
 import org.apache.hadoop.yarn.server.resourcemanager.scheduler.QueueMetrics;
->>>>>>> 6266273c
 import org.apache.hadoop.yarn.server.utils.BuilderUtils;
 import org.apache.hadoop.yarn.util.ConverterUtils;
 import org.apache.log4j.Level;
@@ -118,18 +109,11 @@
     UserGroupInformation.setConfiguration(conf);
     conf.set(YarnConfiguration.RECOVERY_ENABLED, "true");
     conf.set(YarnConfiguration.RM_STORE, MemoryRMStateStore.class.getName());
-<<<<<<< HEAD
-
-    rmAddr = new InetSocketAddress("localhost", 8032);
-  }
-
-=======
     rmAddr = new InetSocketAddress("localhost", 8032);
     Assert.assertTrue(YarnConfiguration.DEFAULT_RM_AM_MAX_ATTEMPTS > 1);
   }
 
   @SuppressWarnings("rawtypes")
->>>>>>> 6266273c
   @Test (timeout=180000)
   public void testRMRestart() throws Exception {
     conf.setInt(YarnConfiguration.RM_AM_MAX_ATTEMPTS,
@@ -388,20 +372,6 @@
     finishApplicationMaster(loadedApp1, rm2, am1Node, am1);
     finishApplicationMaster(loadedApp2, rm2, am2Node, am2);
 
-<<<<<<< HEAD
-    // finish the AM's
-    am1.unregisterAppAttempt();
-    rm2.waitForState(loadedApp1.getApplicationId(), RMAppState.FINISHING);
-    am1Node.nodeHeartbeat(attempt1.getAppAttemptId(), 1, ContainerState.COMPLETE);
-    am1.waitForState(RMAppAttemptState.FINISHED);
-    
-    am2.unregisterAppAttempt();
-    rm2.waitForState(loadedApp2.getApplicationId(), RMAppState.FINISHING);
-    am2Node.nodeHeartbeat(attempt2.getAppAttemptId(), 1, ContainerState.COMPLETE);
-    am2.waitForState(RMAppAttemptState.FINISHED);
-    
-=======
->>>>>>> 6266273c
     // stop RM's
     rm2.stop();
     rm1.stop();
@@ -1225,10 +1195,6 @@
   @Test
   public void testRMDelegationTokenRestoredOnRMRestart() throws Exception {
     conf.setInt(YarnConfiguration.RM_AM_MAX_ATTEMPTS, 2);
-<<<<<<< HEAD
-    
-=======
->>>>>>> 6266273c
     conf.set(
         CommonConfigurationKeysPublic.HADOOP_SECURITY_AUTHENTICATION,
         "kerberos");
@@ -1706,11 +1672,6 @@
     public int updateAttempt = 0;
 
     @Override
-<<<<<<< HEAD
-    protected ClientRMService createClientRMService() {
-      return new ClientRMService(getRMContext(), getResourceScheduler(),
-          rmAppManager, applicationACLsManager, null, rmDTSecretManager){
-=======
     public void updateApplicationStateInternal(ApplicationId appId,
         ApplicationStateDataPBImpl appStateData) throws Exception {
       updateApp = ++count;
@@ -1739,7 +1700,6 @@
     protected ClientRMService createClientRMService() {
       return new ClientRMService(getRMContext(), getResourceScheduler(),
           rmAppManager, applicationACLsManager, null, getRMDTSecretManager()){
->>>>>>> 6266273c
         @Override
         protected void serviceStart() throws Exception {
           // do nothing
