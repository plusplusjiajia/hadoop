/*
 * Licensed to the Apache Software Foundation (ASF) under one
 * or more contributor license agreements.  See the NOTICE file
 * distributed with this work for additional information
 * regarding copyright ownership.  The ASF licenses this file
 * to you under the Apache License, Version 2.0 (the
 * "License"); you may not use this file except in compliance
 * with the License.  You may obtain a copy of the License at
 *
 *     http://www.apache.org/licenses/LICENSE-2.0
 *
 * Unless required by applicable law or agreed to in writing, software
 * distributed under the License is distributed on an "AS IS" BASIS,
 * WITHOUT WARRANTIES OR CONDITIONS OF ANY KIND, either express or implied.
 * See the License for the specific language governing permissions and
 * limitations under the License.
 */
package org.apache.hadoop.mapred;

import static org.apache.hadoop.test.MetricsAsserts.assertCounter;
import static org.apache.hadoop.test.MetricsAsserts.assertGauge;
import static org.apache.hadoop.test.MetricsAsserts.getMetrics;
import static org.apache.hadoop.test.MockitoMaker.make;
import static org.apache.hadoop.test.MockitoMaker.stub;
import static org.jboss.netty.buffer.ChannelBuffers.wrappedBuffer;
import static org.junit.Assert.assertEquals;
import static org.junit.Assume.assumeTrue;

import java.io.DataInputStream;
import java.io.EOFException;
import java.io.File;
import java.io.FileInputStream;
import java.io.FileOutputStream;
import java.io.IOException;
import java.net.HttpURLConnection;
import java.net.SocketException;
import java.net.URL;
import java.nio.ByteBuffer;
import java.util.ArrayList;
import java.util.Arrays;
import java.util.List;
import java.util.zip.CheckedOutputStream;
import java.util.zip.Checksum;

import org.apache.commons.logging.Log;
import org.apache.commons.logging.LogFactory;
import org.apache.hadoop.conf.Configuration;
import org.apache.hadoop.fs.CommonConfigurationKeysPublic;
import org.apache.hadoop.fs.FSDataOutputStream;
import org.apache.hadoop.fs.FileSystem;
import org.apache.hadoop.fs.Path;
import org.apache.hadoop.io.DataOutputBuffer;
import org.apache.hadoop.io.Text;
import org.apache.hadoop.io.nativeio.NativeIO;
import org.apache.hadoop.mapreduce.security.token.JobTokenIdentifier;
import org.apache.hadoop.mapreduce.task.reduce.ShuffleHeader;
import org.apache.hadoop.metrics2.MetricsRecordBuilder;
import org.apache.hadoop.metrics2.MetricsSource;
import org.apache.hadoop.metrics2.MetricsSystem;
import org.apache.hadoop.metrics2.impl.MetricsSystemImpl;
import org.apache.hadoop.security.UserGroupInformation;
import org.apache.hadoop.security.token.Token;
import org.apache.hadoop.util.PureJavaCrc32;
import org.apache.hadoop.util.StringUtils;
import org.apache.hadoop.yarn.api.records.ApplicationId;
import org.apache.hadoop.yarn.conf.YarnConfiguration;
import org.apache.hadoop.yarn.server.api.ApplicationInitializationContext;
import org.apache.hadoop.yarn.server.nodemanager.containermanager.localizer.ContainerLocalizer;
import org.jboss.netty.channel.Channel;
import org.jboss.netty.channel.ChannelFuture;
import org.jboss.netty.channel.ChannelHandlerContext;
import org.jboss.netty.handler.codec.http.HttpRequest;
import org.jboss.netty.handler.codec.http.HttpResponse;
import org.jboss.netty.handler.codec.http.HttpResponseStatus;
import org.junit.Assert;
import org.junit.Test;


public class TestShuffleHandler {
  static final long MiB = 1024 * 1024; 
  private static final Log LOG = LogFactory.getLog(TestShuffleHandler.class);

  @Test (timeout = 10000)
  public void testSerializeMeta()  throws Exception {
    assertEquals(1, ShuffleHandler.deserializeMetaData(
        ShuffleHandler.serializeMetaData(1)));
    assertEquals(-1, ShuffleHandler.deserializeMetaData(
        ShuffleHandler.serializeMetaData(-1)));
    assertEquals(8080, ShuffleHandler.deserializeMetaData(
        ShuffleHandler.serializeMetaData(8080)));
  }

  @Test (timeout = 10000)
  public void testShuffleMetrics() throws Exception {
    MetricsSystem ms = new MetricsSystemImpl();
    ShuffleHandler sh = new ShuffleHandler(ms);
    ChannelFuture cf = make(stub(ChannelFuture.class).
        returning(true, false).from.isSuccess());

    sh.metrics.shuffleConnections.incr();
    sh.metrics.shuffleOutputBytes.incr(1*MiB);
    sh.metrics.shuffleConnections.incr();
    sh.metrics.shuffleOutputBytes.incr(2*MiB);

    checkShuffleMetrics(ms, 3*MiB, 0 , 0, 2);

    sh.metrics.operationComplete(cf);
    sh.metrics.operationComplete(cf);

    checkShuffleMetrics(ms, 3*MiB, 1, 1, 0);
  }

  static void checkShuffleMetrics(MetricsSystem ms, long bytes, int failed,
                                  int succeeded, int connections) {
    MetricsSource source = ms.getSource("ShuffleMetrics");
    MetricsRecordBuilder rb = getMetrics(source);
    assertCounter("ShuffleOutputBytes", bytes, rb);
    assertCounter("ShuffleOutputsFailed", failed, rb);
    assertCounter("ShuffleOutputsOK", succeeded, rb);
    assertGauge("ShuffleConnections", connections, rb);
  }

  @Test (timeout = 10000)
  public void testClientClosesConnection() throws Exception {
    final ArrayList<Throwable> failures = new ArrayList<Throwable>(1);
    Configuration conf = new Configuration();
    conf.setInt(ShuffleHandler.SHUFFLE_PORT_CONFIG_KEY, 0);
    ShuffleHandler shuffleHandler = new ShuffleHandler() {
      @Override
      protected Shuffle getShuffle(Configuration conf) {
        // replace the shuffle handler with one stubbed for testing
        return new Shuffle(conf) {
          @Override
          protected void verifyRequest(String appid, ChannelHandlerContext ctx,
              HttpRequest request, HttpResponse response, URL requestUri)
                  throws IOException {
          }
          @Override
          protected ChannelFuture sendMapOutput(ChannelHandlerContext ctx,
              Channel ch, String user, String jobId, String mapId, int reduce)
                  throws IOException {
            // send a shuffle header and a lot of data down the channel
            // to trigger a broken pipe
            ShuffleHeader header =
                new ShuffleHeader("attempt_12345_1_m_1_0", 5678, 5678, 1);
            DataOutputBuffer dob = new DataOutputBuffer();
            header.write(dob);
            ch.write(wrappedBuffer(dob.getData(), 0, dob.getLength()));
            dob = new DataOutputBuffer();
            for (int i=0; i<100000; ++i) {
              header.write(dob);
            }
            return ch.write(wrappedBuffer(dob.getData(), 0, dob.getLength()));
          }
          @Override
          protected void sendError(ChannelHandlerContext ctx,
              HttpResponseStatus status) {
            if (failures.size() == 0) {
              failures.add(new Error());
              ctx.getChannel().close();
            }
          }
          @Override
          protected void sendError(ChannelHandlerContext ctx, String message,
              HttpResponseStatus status) {
            if (failures.size() == 0) {
              failures.add(new Error());
              ctx.getChannel().close();
            }
          }
        };
      }
    };
    shuffleHandler.init(conf);
    shuffleHandler.start();

    // simulate a reducer that closes early by reading a single shuffle header
    // then closing the connection
    URL url = new URL("http://127.0.0.1:"
      + shuffleHandler.getConfig().get(ShuffleHandler.SHUFFLE_PORT_CONFIG_KEY)
      + "/mapOutput?job=job_12345_1&reduce=1&map=attempt_12345_1_m_1_0");
    HttpURLConnection conn = (HttpURLConnection)url.openConnection();
    conn.setRequestProperty(ShuffleHeader.HTTP_HEADER_NAME,
        ShuffleHeader.DEFAULT_HTTP_HEADER_NAME);
    conn.setRequestProperty(ShuffleHeader.HTTP_HEADER_VERSION,
        ShuffleHeader.DEFAULT_HTTP_HEADER_VERSION);
    conn.connect();
    DataInputStream input = new DataInputStream(conn.getInputStream());
    Assert.assertEquals(HttpURLConnection.HTTP_OK, conn.getResponseCode());
    ShuffleHeader header = new ShuffleHeader();
    header.readFields(input);
    input.close();

    shuffleHandler.stop();
    Assert.assertTrue("sendError called when client closed connection",
        failures.size() == 0);
  }

  @Test (timeout = 10000)
  public void testIncompatibleShuffleVersion() throws Exception {
    final int failureNum = 3;
    Configuration conf = new Configuration();
    conf.setInt(ShuffleHandler.SHUFFLE_PORT_CONFIG_KEY, 0);
    ShuffleHandler shuffleHandler = new ShuffleHandler();
    shuffleHandler.init(conf);
    shuffleHandler.start();

    // simulate a reducer that closes early by reading a single shuffle header
    // then closing the connection
    URL url = new URL("http://127.0.0.1:"
      + shuffleHandler.getConfig().get(ShuffleHandler.SHUFFLE_PORT_CONFIG_KEY)
      + "/mapOutput?job=job_12345_1&reduce=1&map=attempt_12345_1_m_1_0");
    for (int i = 0; i < failureNum; ++i) {
      HttpURLConnection conn = (HttpURLConnection)url.openConnection();
      conn.setRequestProperty(ShuffleHeader.HTTP_HEADER_NAME,
          i == 0 ? "mapreduce" : "other");
      conn.setRequestProperty(ShuffleHeader.HTTP_HEADER_VERSION,
          i == 1 ? "1.0.0" : "1.0.1");
      conn.connect();
      Assert.assertEquals(
          HttpURLConnection.HTTP_BAD_REQUEST, conn.getResponseCode());
    }

    shuffleHandler.stop();
    shuffleHandler.close();
  }
  
  @Test (timeout = 10000)
  public void testMaxConnections() throws Exception {
    
    Configuration conf = new Configuration();
    conf.setInt(ShuffleHandler.SHUFFLE_PORT_CONFIG_KEY, 0);
    conf.setInt(ShuffleHandler.MAX_SHUFFLE_CONNECTIONS, 3);
    ShuffleHandler shuffleHandler = new ShuffleHandler() {
      @Override
      protected Shuffle getShuffle(Configuration conf) {
        // replace the shuffle handler with one stubbed for testing
        return new Shuffle(conf) {
          @Override
          protected void verifyRequest(String appid, ChannelHandlerContext ctx,
              HttpRequest request, HttpResponse response, URL requestUri)
                  throws IOException {
          }
          @Override
          protected ChannelFuture sendMapOutput(ChannelHandlerContext ctx,
              Channel ch, String user, String jobId, String mapId, int reduce)
                  throws IOException {
            // send a shuffle header and a lot of data down the channel
            // to trigger a broken pipe
            ShuffleHeader header =
                new ShuffleHeader("dummy_header", 5678, 5678, 1);
            DataOutputBuffer dob = new DataOutputBuffer();
            header.write(dob);
            ch.write(wrappedBuffer(dob.getData(), 0, dob.getLength()));
            dob = new DataOutputBuffer();
            for (int i=0; i<100000; ++i) {
              header.write(dob);
            }
            return ch.write(wrappedBuffer(dob.getData(), 0, dob.getLength()));
          }
        };
      }
    };
    shuffleHandler.init(conf);
    shuffleHandler.start();

    // setup connections
    int connAttempts = 3;
    HttpURLConnection conns[] = new HttpURLConnection[connAttempts];

    for (int i = 0; i < connAttempts; i++) {
      String URLstring = "http://127.0.0.1:" 
           + shuffleHandler.getConfig().get(ShuffleHandler.SHUFFLE_PORT_CONFIG_KEY)
           + "/mapOutput?job=job_12345_1&reduce=1&map=attempt_12345_1_m_"
           + i + "_0";
      URL url = new URL(URLstring);
      conns[i] = (HttpURLConnection)url.openConnection();
      conns[i].setRequestProperty(ShuffleHeader.HTTP_HEADER_NAME,
          ShuffleHeader.DEFAULT_HTTP_HEADER_NAME);
      conns[i].setRequestProperty(ShuffleHeader.HTTP_HEADER_VERSION,
          ShuffleHeader.DEFAULT_HTTP_HEADER_VERSION);
    }

    // Try to open numerous connections
    for (int i = 0; i < connAttempts; i++) {
      conns[i].connect();
    }

    //Ensure first connections are okay
    conns[0].getInputStream();
    int rc = conns[0].getResponseCode();
    Assert.assertEquals(HttpURLConnection.HTTP_OK, rc);
    
    conns[1].getInputStream();
    rc = conns[1].getResponseCode();
    Assert.assertEquals(HttpURLConnection.HTTP_OK, rc);

    // This connection should be closed because it to above the limit
    try {
      conns[2].getInputStream();
      rc = conns[2].getResponseCode();
      Assert.fail("Expected a SocketException");
    } catch (SocketException se) {
      LOG.info("Expected - connection should not be open");
    } catch (Exception e) {
      Assert.fail("Expected a SocketException");
    }
    
    shuffleHandler.stop(); 
  }
  
  @Test(timeout = 100000)
  public void testMapFileAccess() throws IOException {
    // This will run only in NativeIO is enabled as SecureIOUtils need it
    assumeTrue(NativeIO.isAvailable());
    Configuration conf = new Configuration();
    conf.setInt(ShuffleHandler.SHUFFLE_PORT_CONFIG_KEY, 0);
    conf.setInt(ShuffleHandler.MAX_SHUFFLE_CONNECTIONS, 3);
    conf.set(CommonConfigurationKeysPublic.HADOOP_SECURITY_AUTHENTICATION,
        "kerberos");
    UserGroupInformation.setConfiguration(conf);
    File absLogDir = new File("target",
        TestShuffleHandler.class.getSimpleName() + "LocDir").getAbsoluteFile();
    conf.set(YarnConfiguration.NM_LOCAL_DIRS, absLogDir.getAbsolutePath());
    ApplicationId appId = ApplicationId.newInstance(12345, 1);
    System.out.println(appId.toString());
    String appAttemptId = "attempt_12345_1_m_1_0";
    String user = "randomUser";
    String reducerId = "0";
    List<File> fileMap = new ArrayList<File>();
    createShuffleHandlerFiles(absLogDir, user, appId.toString(), appAttemptId,
        conf, fileMap);
    ShuffleHandler shuffleHandler = new ShuffleHandler() {

      @Override
      protected Shuffle getShuffle(Configuration conf) {
        // replace the shuffle handler with one stubbed for testing
        return new Shuffle(conf) {

          @Override
          protected void verifyRequest(String appid, ChannelHandlerContext ctx,
              HttpRequest request, HttpResponse response, URL requestUri)
              throws IOException {
          }

        };
      }
    };
    shuffleHandler.init(conf);
    try {
      shuffleHandler.start();
      DataOutputBuffer outputBuffer = new DataOutputBuffer();
      outputBuffer.reset();
      Token<JobTokenIdentifier> jt =
          new Token<JobTokenIdentifier>("identifier".getBytes(),
              "password".getBytes(), new Text(user), new Text("shuffleService"));
      jt.write(outputBuffer);
      shuffleHandler
        .initializeApplication(new ApplicationInitializationContext(user,
          appId, ByteBuffer.wrap(outputBuffer.getData(), 0,
            outputBuffer.getLength())));
      URL url =
          new URL(
              "http://127.0.0.1:"
                  + shuffleHandler.getConfig().get(
                      ShuffleHandler.SHUFFLE_PORT_CONFIG_KEY)
                  + "/mapOutput?job=job_12345_0001&reduce=" + reducerId
                  + "&map=attempt_12345_1_m_1_0");
      HttpURLConnection conn = (HttpURLConnection) url.openConnection();
      conn.setRequestProperty(ShuffleHeader.HTTP_HEADER_NAME,
          ShuffleHeader.DEFAULT_HTTP_HEADER_NAME);
      conn.setRequestProperty(ShuffleHeader.HTTP_HEADER_VERSION,
          ShuffleHeader.DEFAULT_HTTP_HEADER_VERSION);
      conn.connect();
      byte[] byteArr = new byte[10000];
      try {
        DataInputStream is = new DataInputStream(conn.getInputStream());
        is.readFully(byteArr);
      } catch (EOFException e) {
        // ignore
      }
      // Retrieve file owner name
      FileInputStream is = new FileInputStream(fileMap.get(0));
      String owner = NativeIO.POSIX.getFstat(is.getFD()).getOwner();
      is.close();

      String message =
          "Owner '" + owner + "' for path " + fileMap.get(0).getAbsolutePath()
              + " did not match expected owner '" + user + "'";
      Assert.assertTrue((new String(byteArr)).contains(message));
    } finally {
      shuffleHandler.stop();
    }
  }

  public static void createShuffleHandlerFiles(File logDir, String user,
      String appId, String appAttemptId, Configuration conf,
      List<File> fileMap) throws IOException {
    String attemptDir =
        StringUtils.join(Path.SEPARATOR,
<<<<<<< HEAD
            Arrays.asList(new String[] { logDir.getAbsolutePath(),
                ContainerLocalizer.USERCACHE, user,
                ContainerLocalizer.APPCACHE, appId, "output", appAttemptId }));
=======
            new String[] { logDir.getAbsolutePath(),
                ContainerLocalizer.USERCACHE, user,
                ContainerLocalizer.APPCACHE, appId, "output", appAttemptId });
>>>>>>> fbf12270
    File appAttemptDir = new File(attemptDir);
    appAttemptDir.mkdirs();
    System.out.println(appAttemptDir.getAbsolutePath());
    File indexFile = new File(appAttemptDir, "file.out.index");
    fileMap.add(indexFile);
    createIndexFile(indexFile, conf);
    File mapOutputFile = new File(appAttemptDir, "file.out");
    fileMap.add(mapOutputFile);
    createMapOutputFile(mapOutputFile, conf);
  }

  public static void
      createMapOutputFile(File mapOutputFile, Configuration conf)
          throws IOException {
    FileOutputStream out = new FileOutputStream(mapOutputFile);
    out.write("Creating new dummy map output file. Used only for testing"
        .getBytes());
    out.flush();
    out.close();
  }

  public static void createIndexFile(File indexFile, Configuration conf)
      throws IOException {
    if (indexFile.exists()) {
      System.out.println("Deleting existing file");
      indexFile.delete();
    }
    indexFile.createNewFile();
    FSDataOutputStream output = FileSystem.getLocal(conf).getRaw().append(
        new Path(indexFile.getAbsolutePath()));
    Checksum crc = new PureJavaCrc32();
    crc.reset();
    CheckedOutputStream chk = new CheckedOutputStream(output, crc);
    String msg = "Writing new index file. This file will be used only " +
        "for the testing.";
    chk.write(Arrays.copyOf(msg.getBytes(),
        MapTask.MAP_OUTPUT_INDEX_RECORD_LENGTH));
    output.writeLong(chk.getChecksum().getValue());
    output.close();
  }
}<|MERGE_RESOLUTION|>--- conflicted
+++ resolved
@@ -398,15 +398,9 @@
       List<File> fileMap) throws IOException {
     String attemptDir =
         StringUtils.join(Path.SEPARATOR,
-<<<<<<< HEAD
-            Arrays.asList(new String[] { logDir.getAbsolutePath(),
-                ContainerLocalizer.USERCACHE, user,
-                ContainerLocalizer.APPCACHE, appId, "output", appAttemptId }));
-=======
             new String[] { logDir.getAbsolutePath(),
                 ContainerLocalizer.USERCACHE, user,
                 ContainerLocalizer.APPCACHE, appId, "output", appAttemptId });
->>>>>>> fbf12270
     File appAttemptDir = new File(attemptDir);
     appAttemptDir.mkdirs();
     System.out.println(appAttemptDir.getAbsolutePath());
