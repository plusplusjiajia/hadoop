Hadoop HDFS Change Log

<<<<<<< HEAD
Release 0.23-PB - Unreleased

  INCOMPATIBLE CHANGES
    HDFS-2676. Remove Avro RPC. (suresh)

  NEW FEATURES

    HDFS-395.  DFS Scalability: Incremental block reports. (Tomasz Nykiel
    via hairong)

    HDFS-2517. Add protobuf service for JounralProtocol. (suresh)

    HDFS-2518. Add protobuf service for NamenodeProtocol. (suresh)

    HDFS-2520. Add protobuf service for InterDatanodeProtocol. (suresh)

    HDFS-2519. Add protobuf service for DatanodeProtocol. (suresh)

    HDFS-2581. Implement protobuf service for JournalProtocol. (suresh)

    HDFS-2618. Implement protobuf service for NamenodeProtocol. (suresh)

    HDFS-2629. Implement protobuf service for InterDatanodeProtocol. (suresh)

    HDFS-2636. Implement protobuf service for ClientDatanodeProtocol. (suresh)

    HDFS-2642. Protobuf translators for DatanodeProtocol. (jitendra)

    HDFS-2647. Used protobuf based RPC for InterDatanodeProtocol, 
    ClientDatanodeProtocol, JournalProtocol, NamenodeProtocol. (suresh)

    HDFS-2666. Fix TestBackupNode failure. (suresh)

    HDFS-2663. Optional protobuf parameters are not handled correctly.
    (suresh)

    HDFS-2661. Enable protobuf RPC for DatanodeProtocol. (jitendra)

    HDFS-2697. Move RefreshAuthPolicy, RefreshUserMappings, GetUserMappings 
    protocol to protocol buffers. (jitendra)

    HDFS-2880. Protobuf changes in DatanodeProtocol to add multiple storages.
    (suresh)

    HDFS-2899. Service protocol changes in DatanodeProtocol to add multiple 
    storages. (suresh)

  IMPROVEMENTS

    HDFS-2018. Move all journal stream management code into one place.
               (Ivan Kelly via jitendra)

    HDFS-2223. Untangle depencencies between NN components (todd)

    HDFS-2351 Change Namenode and Datanode to register each of their protocols seperately (Sanjay Radia)

    HDFS-2337. DFSClient shouldn't keep multiple RPC proxy references (atm)
 
    HDFS-2181. Separate HDFS Client wire protocol data types (sanjay)

    HDFS-2459. Separate datatypes for Journal Protocol. (suresh)

    HDFS-2480. Separate datatypes for NamenodeProtocol. (suresh)

    HDFS-2489. Move Finalize and Register to separate file out of
    DatanodeCommand.java. (suresh)

    HDFS-2488. Separate datatypes for InterDatanodeProtocol. (suresh)

    HDFS-2496. Separate datatypes for DatanodeProtocol. (suresh)

    HDFS-2479 HDFS Client Data Types in Protocol Buffers (sanjay)

    HADOOP-7862   Hdfs changes to work with HADOOP 7862: 
    Move the support for multiple protocols to lower layer so that Writable,
    PB and Avro can all use it (Sanjay)

    HDFS-2597 ClientNameNodeProtocol in Protocol Buffers (sanjay)

    HDFS-2651 ClientNameNodeProtocol Translators for Protocol Buffers (sanjay)

    HDFS-2650. Replace @inheritDoc with @Override. (Hari Mankude via suresh).

    HDFS-2669 Enable protobuf rpc for ClientNamenodeProtocol

    HDFS-2801. Provide a method in client side translators to check for a 
    methods supported in underlying protocol. (jitendra)

    HDFS-2895. Remove Writable wire protocol types and translators to
    complete transition to protocol buffers. (suresh)

  BUG FIXES
 
    HDFS-2481 Unknown protocol: org.apache.hadoop.hdfs.protocol.ClientProtocol (sanjay)

    HDFS-2497 Fix TestBackupNode failure. (suresh)

    HDFS-2499. RPC client is created incorrectly introduced in HDFS-2459.
    (suresh)

    HDFS-2526. (Client)NamenodeProtocolTranslatorR23 do not need to keep a
    reference to rpcProxyWithoutRetry (atm)

    HDFS-2532. TestDfsOverAvroRpc timing out in trunk (Uma Maheswara Rao G
    via todd)

    HDFS-2694. Removal of Avro broke non-PB NN services. (atm)

    HDFS-2687. Tests failing with ClassCastException post protobuf RPC
    changes. (suresh)

    HDFS-2700. Fix failing TestDataNodeMultipleRegistrations in trunk
    (Uma Maheswara Rao G via todd)

    HDFS-2739. SecondaryNameNode doesn't start up. (jitendra)

    HDFS-2768. BackupNode stop can not close proxy connections because
    it is not a proxy instance. (Uma Maheswara Rao G via eli)

    HDFS-2968. Protocol translator for BlockRecoveryCommand broken when
    multiple blocks need recovery. (todd)
=======
Release 0.23.3 - UNRELEASED

  INCOMPATIBLE CHANGES

  NEW FEATURES

    HDFS-2978. The NameNode should expose name dir statuses via JMX. (atm)

  IMPROVEMENTS

  OPTIMIZATIONS

  BUG FIXES
>>>>>>> 3904d62d

Release 0.23.2 - UNRELEASED

  INCOMPATIBLE CHANGES

    HDFS-2887. FSVolume, is a part of FSDatasetInterface implementation, should
    not be referred outside FSDataset.  A new FSVolumeInterface is defined.
    The BlockVolumeChoosingPolicy.chooseVolume(..) method signature is also
    updated.  (szetszwo)

  NEW FEATURES

    HDFS-2943. Expose last checkpoint time and transaction stats as JMX
    metrics. (atm)

  IMPROVEMENTS

    HDFS-2931. Switch DataNode's BlockVolumeChoosingPolicy to private-audience.
    (harsh via szetszwo)

    HDFS-2655. BlockReaderLocal#skip performs unnecessary IO. (Brandon Li 
    via jitendra)

    HDFS-2725. hdfs script usage information is missing the information 
    about "dfs" command (Prashant Sharma via stevel)

    HDFS-2907.  Add a conf property dfs.datanode.fsdataset.factory to make
    FSDataset in Datanode pluggable.  (szetszwo)

    HDFS-2985. Improve logging when replicas are marked as corrupt. (todd)

  OPTIMIZATIONS

  BUG FIXES
    HDFS-2923. Namenode IPC handler count uses the wrong configuration key
    (todd)

    HDFS-2764. TestBackupNode is racy. (atm)

    HDFS-2869. Fix an error in the webhdfs docs for the mkdir op (harsh)

    HDFS-776.  Fix exception handling in Balancer.  (Uma Maheswara Rao G
    via szetszwo)

    HDFS-2815. Namenode sometimes oes not come out of safemode during 
    NN crash + restart. (Uma Maheswara Rao via suresh)

    HDFS-2950. Secondary NN HTTPS address should be listed as a
    NAMESERVICE_SPECIFIC_KEY. (todd)

    HDFS-2525. Race between BlockPoolSliceScanner and append. (Brandon Li
    via jitendra)

    HDFS-2938. Recursive delete of a large directory make namenode
    unresponsive. (Hari Mankude via suresh)

    HDFS-2969. ExtendedBlock.equals is incorrectly implemented (todd)

    HDFS-2944. Typo in hdfs-default.xml causes
    dfs.client.block.write.replace-datanode-on-failure.enable to be mistakenly
    disabled. (atm)

    HDFS-2981. In hdfs-default.xml, the default value of
    dfs.client.block.write.replace-datanode-on-failure.enable should be true.
    (szetszwo)

    HDFS-3008. Negative caching of local addrs doesn't work. (eli)

    HDFS-3006. In WebHDFS, when the return body is empty, set the Content-Type
    to application/octet-stream instead of application/json.  (szetszwo)

Release 0.23.1 - 2012-02-17 

  INCOMPATIBLE CHANGES

  NEW FEATURES

    HDFS-2316. [umbrella] WebHDFS: a complete FileSystem implementation for 
    accessing HDFS over HTTP (szetszwo)

    HDFS-2594. Support getDelegationTokens and createSymlink in WebHDFS.
    (szetszwo)

    HDFS-2545. Change WebHDFS to support multiple namenodes in federation.
    (szetszwo)

    HDFS-2178. Contributing Hoop to HDFS, replacement for HDFS proxy
    with read/write capabilities. (tucu)


  IMPROVEMENTS
    HDFS-2560. Refactor BPOfferService to be a static inner class (todd)

    HDFS-2544. Hadoop scripts unconditionally source
    "$bin"/../libexec/hadoop-config.sh. (Bruno Mahé via tomwhite)

    HDFS-2543. HADOOP_PREFIX cannot be overridden. (Bruno Mahé via tomwhite)

    HDFS-2562. Refactor DN configuration variables out of DataNode class
    (todd)

    HDFS-2563. Some cleanup in BPOfferService. (todd)

    HDFS-2568. Use a set to manage child sockets in XceiverServer.
    (harsh via eli)

    HDFS-2454. Move maxXceiverCount check to before starting the
    thread in dataXceiver. (harsh via eli)

    HDFS-2570. Add descriptions for dfs.*.https.address in hdfs-default.xml.
    (eli)

    HDFS-2536. Remove unused imports. (harsh via eli)

    HDFS-2566. Move BPOfferService to be a non-inner class. (todd)

    HDFS-2552. Add Forrest doc for WebHDFS REST API.  (szetszwo)

    HDFS-2587. Add apt doc for WebHDFS REST API.  (szetszwo)

    HDFS-2604. Add a log message to show if WebHDFS is enabled and a
    configuration section in the forrest doc.  (szetszwo)

    HDFS-2511. Add dev script to generate HDFS protobufs. (tucu)

    HDFS-2654. Make BlockReaderLocal not extend RemoteBlockReader2. (eli)

    HDFS-2675. Reduce warning verbosity when double-closing edit logs
    (todd)

    HDFS-2335. DataNodeCluster and NNStorage always pull fresh entropy.
    (Uma Maheswara Rao G via eli)

    HDFS-2574. Remove references to some deprecated properties in conf
    templates and defaults files. (Joe Crobak via harsh)

    HDFS-2722. HttpFs should not be using an int for block size. (harsh)

    HDFS-2710. Add HDFS tests related to HADOOP-7933. (Siddarth Seth via
    suresh)

    HDFS-2349. Corruption detected during block transfers between DNs
    should log a WARN instead of INFO. (harsh)

    HDFS-2729. Update BlockManager's comments regarding the invalid block
    set (harsh)
 
    HDFS-2726. Fix a logging issue under DFSClient's createBlockOutputStream
    method (harsh)

    HDFS-554. Use System.arraycopy in BlockInfo.ensureCapacity. (harsh)
 
    HDFS-1314. Make dfs.blocksize accept size-indicating prefixes.
    (Sho Shimauchi via harsh)

    HDFS-69. Improve the 'dfsadmin' commandline help. (harsh)

    HDFS-2788. HdfsServerConstants#DN_KEEPALIVE_TIMEOUT is dead code. (eli)

    HDFS-362.  FSEditLog should not writes long and short as UTF8, and should
    not use ArrayWritable for writing non-array items.  (Uma Maheswara Rao G
    via szetszwo)

    HDFS-2803. Add logging to LeaseRenewer for better lease expiration debugging.
    (Jimmy Xiang via todd)

    HDFS-2817. Combine the two TestSafeMode test suites. (todd)

    HDFS-2818. Fix a missing space issue in HDFS webapps' title tags. (Devaraj K via harsh)

    HDFS-2397. Undeprecate SecondaryNameNode. (eli)

    HDFS-2814. NamenodeMXBean does not account for svn revision in the version 
    information. (Hitesh Shah via jitendra)

    HDFS-2784. Update hftp and hdfs for host-based token support.
    (Kihwal Lee via jitendra)

    HDFS-2785. Update webhdfs and httpfs for host-based token support.
    (Robert Joseph Evans via jitendra)

    HDFS-2868. Expose xceiver counts via the DataNode MXBean. (harsh)

    HDFS-2786. Fix host-based token incompatibilities in DFSUtil. (Kihwal
    Lee via jitendra)

  OPTIMIZATIONS

    HDFS-2130. Switch default checksum to CRC32C. (todd)

    HDFS-2533. Remove needless synchronization on some FSDataSet methods.
    (todd)

    HDFS-2129. Simplify BlockReader to not inherit from FSInputChecker.
    (todd)

    HDFS-2246. Enable reading a block directly from local file system
    for a client on the same node as the block file.  (Andrew Purtell,
    Suresh Srinivas and Jitendra Nath Pandey via szetszwo)

    HDFS-2825. Add test hook to turn off the writer preferring its local
    DN. (todd)

    HDFS-2826. Add test case for HDFS-1476 (safemode can initialize
    replication queues before exiting) (todd)

    HDFS-2864. Remove some redundant methods and the constant METADATA_VERSION
    from FSDataset.  (szetszwo)

    HDFS-2879. Change FSDataset to package private.  (szetszwo)

  BUG FIXES

    HDFS-2541. For a sufficiently large value of blocks, the DN Scanner 
    may request a random number with a negative seed value. (harsh via eli)

    HDFS-2502. hdfs-default.xml should include dfs.name.dir.restore.
    (harsh via eli)

    HDFS-2567. When 0 DNs are available, show a proper error when
    trying to browse DFS via web UI. (harsh via eli)

    HDFS-2575. DFSTestUtil may create empty files (todd)

    HDFS-2588. hdfs jsp pages missing DOCTYPE. (Dave Vronay via mattf)

    HDFS-2590. Fix the missing links in the WebHDFS forrest doc.  (szetszwo)

    HDFS-2596. TestDirectoryScanner doesn't test parallel scans. (eli)

    HDFS-2606. webhdfs client filesystem impl must set the content-type
    header for create/append. (tucu)

    HDFS-2614. hadoop dist tarball is missing hdfs headers. (tucu)
 
    HDFS-2653. DFSClient should cache whether addrs are non-local when
    short-circuiting is enabled. (eli)

    HDFS-2649. eclipse:eclipse build fails for hadoop-hdfs-httpfs.
    (Jason Lowe via eli)

    HDFS-2640. Javadoc generation hangs. (tomwhite)

    HDFS-2553. Fix BlockPoolSliceScanner spinning in a tight loop (Uma
    Maheswara Rao G via todd)

    HDFS-2658. HttpFS introduced 70 javadoc warnings. (tucu)

    HDFS-2706. Use configuration for blockInvalidateLimit if it is set.
    (szetszwo)

    HDFS-2646. Hadoop HttpFS introduced 4 findbug warnings. (tucu)

    HDFS-2657. TestHttpFSServer and TestServerWebApp are failing on trunk. (tucu)

    HDFS-2705. HttpFS server should check that upload requests have correct 
    content-type. (tucu)

    HDFS-2707. HttpFS should read the hadoop-auth secret from a file instead 
    inline from the configuration. (tucu)

    HDFS-2790. FSNamesystem.setTimes throws exception with wrong
    configuration name in the message. (Arpit Gupta via eli)

    HDFS-2810. Leases not getting renewed properly by clients (todd)

    HDFS-2751. Datanode may incorrectly drop OS cache behind reads
    even for short reads. (todd)

    HDFS-2816. Fix missing license header in httpfs findbugsExcludeFile.xml.
    (hitesh via tucu)

    HDFS-2822. processMisReplicatedBlock incorrectly identifies
    under-construction blocks as under-replicated. (todd)

    HDFS-442. dfsthroughput in test jar throws NPE (harsh)

    HDFS-2836. HttpFSServer still has 2 javadoc warnings in trunk.
    (revans2 via tucu)

    HDFS-2837. mvn javadoc:javadoc not seeing LimitedPrivate class.
    (revans2 via tucu)

    HDFS-2840. TestHostnameFilter should work with localhost or 
    localhost.localdomain (tucu)

    HDFS-2791. If block report races with closing of file, replica is
    incorrectly marked corrupt. (todd)

    HDFS-2827.  When the parent of a directory is the root, renaming the
    directory results in leases updated incorrectly.  (Uma Maheswara Rao G
    via szetszwo)

    HDFS-2835. Fix findbugs and javadoc issue with GetConf.java.
    (suresh)

    HDFS-2889. getNumCurrentReplicas is package private but should be public on
    0.23 (see HDFS-2408). (Gregory Chanan via atm)

    HDFS-2893. The start/stop scripts don't start/stop the 2NN when
    using the default configuration. (eli)

Release 0.23.0 - 2011-11-01 

  INCOMPATIBLE CHANGES

    HDFS-1526. Dfs client name for a map/reduce task should be unique
    among threads. (hairong)

    HDFS-1536. Improve HDFS WebUI. (hairong)

    HDFS-2210. Remove hdfsproxy. (eli)

    HDFS-1073. Redesign the NameNode's storage layout for image checkpoints
    and edit logs to introduce transaction IDs and be more robust.
    Please see HDFS-1073 section below for breakout of individual patches.

  NEW FEATURES

    HDFS-1359. Add BlockPoolID to Block. (suresh)

    HDFS-1365. Federation: propose ClusterID and BlockPoolID format 
    (Tanping via boryas)

    HDFS-1394. Federation: modify -format option for namenode to generated 
    new blockpool id and accept newcluster (boryas)

    HDFS-1400. Federation: DataTransferProtocol uses ExtendedBlockPool to 
    include BlockPoolID in the protocol. (suresh)

    HDFS-1428. Federation : add cluster ID and block pool ID into 
    Name node web UI(Tanping via boryas)

    HDFS-1450. Federation: Introduce block pool ID into FSDatasetInterface.
    (suresh)

    HDFS-1632. Federation: data node storage structure changes and
    introduce block pool storage. (Tanping via suresh)

    HDFS-1634. Federation: Convert single threaded DataNode into 
    per BlockPool thread model.(boryas)

    HDFS-1637. Federation: FSDataset in Datanode should be created after 
    initial handshake with namenode. (boryas and jitendra)

    HDFS-1653. Federation: Block received message from datanode sends invalid 
    DatanodeRegistration. (Tanping via suresh)

    HDFS-1645. Federation: DatanodeCommond.Finalize needs to include 
    BlockPoolId.  (suresh)

    HDFS-1638. Federation: DataNode.handleDiskError needs to inform 
    ALL namenodes if a disk failed (boryas)

    HDFS-1647. Federation: Multiple namenode configuration. (jitendra)

    HDFS-1639. Federation: Add block pool management to FSDataset. (suresh)

    HDFS-1648. Federation: Only DataStorage must be locked using in_use.lock 
    and no locks must be associated with BlockPoolStorage. (Tanping via suresh)

    HDFS-1641. Federation: Datanode fields that are no longer used should 
    be removed (boryas)

    HDFS-1642. Federation: add Datanode.getDNRegistration(String bpid) 
    method  (boryas)

    HDFS-1643. Federation: remove namenode argument from DataNode 
    constructor (boryas)

    HDFS-1657. Federation: Tests that corrupt block files fail due to changed 
    file path in federation. (suresh)

    HDFS-1661. Federation: Remove unnecessary TODO:FEDERATION comments.
    (jitendra)

    HDFS-1660. Federation: Datanode doesn't start with two namenodes (boryas)

    HDFS-1650. Federation: TestReplication fails. (Tanping via suresh)

    HDFS-1651. Federation: Tests fail due to null pointer exception in 
    Datnode#shutdown() method. (Tanping via suresh)

    HDFS-1649. Federation: Datanode command to refresh namenode list at 
    the datanode. (jitendra)

    HDFS-1646. Federation: MiniDFSClsuter#waitActive() waits for ever 
    with the introduction of BPOfferService in datanode. (suresh)

    HDFS-1659. Federation: BPOfferService exits after one iteration 
    incorrectly.  (Tanping via suresh)

    HDFS-1654. Federation: Fix TestDFSUpgrade and TestDFSRollback failures.
    (suresh)
    
    HDFS-1668. Federation: Datanodes sends block pool usage information 
    to the namenode in heartbeat. (suresh)

    HDFS-1669. Federation: Fix TestHftpFileSystem failure. (suresh)

    HDFS-1670. Federation: remove dnRegistration from Datanode (boryas)

    HDFS-1662. Federation: fix unit test case, TestCheckpoint 
    and TestDataNodeMXBean (tanping via boryas)

    HDFS-1671. Federation: shutdown in DataNode should be able to 
    shutdown individual BP threads as well as the whole DN (boryas).

    HDFS-1663. Federation: Rename getPoolId() everywhere to 
    getBlockPoolId() (tanping via boryas)

    HDFS-1652. FederationL Add support for multiple namenodes in 
    MiniDFSCluster. (suresh)

    HDFS-1672. Federation: refactor stopDatanode(name) to work 
    with multiple Block Pools (boryas)

    HDFS-1687. Federation: DirectoryScanner changes for 
    federation (Matt Foley via boryas)

    HDFS-1626. Make BLOCK_INVALIDATE_LIMIT configurable. (szetszwo)

    HDFS-1655. Federation: DatablockScanner should scan blocks for 
    all the block pools. (jitendra)

    HDFS-1664. Federation: Add block pool storage usage to Namenode WebUI.
    (Tanping via suresh)

    HDFS-1674. Federation: Rename BlockPool class to BlockPoolSlice. 
    (jghoman, Tanping via suresh)

    HDFS-1673. Federation: Datanode changes to track block token secret per 
    namenode. (suresh)

    HDFS-1677. Federation: Fix TestFsck and TestListCorruptFileBlocks 
    failures. (Tanping via suresh)

    HDFS-1678. Federation: Remove unnecessary #getBlockpool() 
    for NameNodeMXBean in FSNameSystem. (Tanping via Suresh)

    HDFS-1688. Federation: Fix failures in fault injection tests,
    TestDiskError, TestDatanodeRestart and TestDFSTartupVersions. (suresh)

    HDFS-1696. Federation: when build version doesn't match - 
    datanode should wait (keep connecting) untill NN comes up 
    with the right version (boryas)

    HDFS-1681. Balancer: support per pool and per node policies. (szetszwo)

    HDFS-1695. Federation: Fix testOIV and TestDatanodeUtils 
    (jhoman and tanping via boryas)

    HDFS-1699. Federation: Fix failure of TestBlockReport.
    (Matt Foley via suresh)

    HDFS-1698. Federation: TestOverReplicatedBlocks and TestWriteToReplica 
    failing. (jhoman and jitendra)

    HDFS-1701. Federation: Fix TestHeartbeathandling.
    (Erik Steffl and Tanping Wang via suresh)

    HDFS-1693. Federation: Fix TestDFSStorageStateRecovery failure. (suresh)

    HDFS-1694. Federation: SimulatedFSDataset changes to work with
    federation and multiple block pools. (suresh)

    HDFS-1689. Federation: Configuration for namenodes. (suresh and jitendra)

    HDFS-1682. Change Balancer CLI for multiple namenodes and balancing
    policy.  (szetszwo)

    HDFS-1697. Federation: fix TestBlockRecovery (boryas)

    HDFS-1702. Federation: fix TestBackupNode and TestRefreshNamendoes
    failures. (suresh)

    HDFS-1706. Federation: TestFileAppend2, TestFileAppend3 and 
    TestBlockTokenWithDFS failing. (jitendra)

    HDFS-1704. Federation: Add a tool that lists namenodes, secondary and
    backup from configuration file. (suresh)

    HDFS-1711. Federation: create method for updating machine name in 
    DataNode.java (boryas)

    HDFS-1712. Federation: when looking up datanode we should use machineNmae 
    (in testOverReplicatedBlocks) (boryas)

    HDFS-1709. Federation: Error "nnaddr url param is null" when clicking on a 
    node from NN Live Node Link. (jitendra)

    HDFS-1714. Federation: refactor upgrade object in DataNode (boryas) 

    HDFS-1715. Federation: warning/error not generated when datanode sees 
    inconsistent/different Cluster ID between namenodes (boryas)

    HDFS-1715. Federation: warning/error not generated when datanode sees 
    inconsistent/different Cluster ID between namenodes (boryas)

    HDFS-1716. Federation: Add decommission tests for federated namenodes.
    (suresh)

    HDFS-1713. Federation: Prevent DataBlockScanner from running in tight loop.
    (jitendra)

    HDFS-1721. Federation: Configuration for principal names should not be 
    namenode specific. (jitendra)

    HDFS-1717. Federation: FSDataset volumeMap access is not synchronized
    correctly. (suresh)

    HDFS-1722. Federation: Add flag to MiniDFSCluser to differentiate between
    federation and non-federation modes. (boryas via suresh)

    HDFS-1718. Federation: MiniDFSCluster#waitActive() bug causes some tests
    to fail. (suresh)

    HDFS-1719. Federation: Fix TestDFSRemove that fails intermittently.
    (suresh)

    HDFS-1720. Federation: FSVolumeSet volumes is not synchronized correctly.
    (suresh)

    HDFS-1700. Federation: fsck needs to work with federation changes.
    (Matt Foley via suresh)

    HDFS-1482. Add listCorruptFileBlocks to DistributedFileSystem.
    (Patrick Kling via hairong)

    HDFS-1448. Add a new tool Offline Edits Viewer (oev).  (Erik Steffl
    via szetszwo)

    HDFS-1735. Federation: merge FSImage change in federation to
    FSImage+NNStorage refactoring in trunk. (suresh)

    HDFS-1737. Federation: Update the layout version for federation
    changes. (suresh)

    HDFS-1744. Federation: Add new layout version to offline image viewer
    and edits viewer. (suresh)

    HDFS-1745. Federation: Fix fault injection test failures. (suresh)

    HDFS-1746. Federation: TestFileAppend3 fails intermittently. (jitendra)

    HDFS-1703. Improve start/stop scripts and add decommission tool for
    federation. (Tanping Wang, Erik Steffl via suresh)

    HDFS-1749. Federation: TestListCorruptFileBlocks failing in federation 
    branch. (jitendra)

    HDFS-1754. Federation: testFsck fails. (boryas)

    HDFS-1755. Federation: The BPOfferService must always connect to namenode
    as the login user. (jitendra)

    HDFS-1675. Support transferring RBW between datanodes. (szetszwo)

    HDFS-1791. Federation: Add command to delete block pool directories 
    from a datanode. (jitendra)

    HDFS-1761. Add a new DataTransferProtocol operation, Op.TRANSFER_BLOCK,
    for transferring RBW/Finalized with acknowledgement and without using RPC.
    (szetszwo)

    HDFS-1813. Federation: Authentication using BlockToken in RPC to datanode 
               fails. (jitendra)

    HDFS-1630. Support fsedits checksum. (hairong)

    HDFS-1606. Provide a stronger data guarantee in the write pipeline by
    adding a new datanode when an existing datanode failed.  (szetszwo)

    HDFS-1442. Api to get delegation token in Hdfs class. (jitendra)

    HDFS-1070. Speedup namenode image loading and saving by storing only
    local file names. (hairong)
    
    HDFS-1751. Intrinsic limits for HDFS files, directories (daryn via boryas).

    HDFS-1873. Federation: Add cluster management web console.
    (Tanping Wang via suresh)

    HDFS-1911 HDFS tests for the newly added viewfs

    HDFS-1814. Add "hdfs groups" command to query the server-side groups
    resolved for a user. (Aaron T. Myers via todd)

    HDFS-1914. Federation: namenode storage directories must be configurable
    specific to name service. (suresh)

    HDFS-1963. Create RPM and Debian packages for HDFS. Changes deployment
    layout to be consistent across the binary tgz, rpm, and deb.
    (Eric Yang via omalley)

    HDFS-2058. Change Data Transfer wire protocol to use protocol buffers.
    (todd)

    HDFS-2055. Add hflush support to libhdfs. (Travis Crawford via eli)
   
    HDFS-2083. Query JMX statistics over http via JMXJsonServlet. (tanping)

    HDFS-2156. Make hdfs and mapreduce rpm only depend on the same major 
    version for common and hdfs. (eyang via omalley)

    HDFS-2202. Add a new DFSAdmin command to set balancer bandwidth of
    datanodes without restarting.  (Eric Payne via szetszwo)

    HDFS-2284. Add a new FileSystem, webhdfs://, for supporting write Http
    access to HDFS.  (szetszwo)

    HDFS-2317. Support read access to HDFS in WebHDFS.  (szetszwo)

    HDFS-2338. Add configuration option to enable/disable WebHDFS.
    (jitendra via szetszwo)

    HDFS-2318. Provide authentication to WebHDFS using SPNEGO and delegation
    tokens.  (szetszwo)

    HDFS-2340. Support getFileBlockLocations and getDelegationToken in WebHDFS.
    (szetszwo)

    HDFS-2348. Support getContentSummary and getFileChecksum in WebHDFS.
    (szetszwo)

    HDFS-2385. Support renew and cancel delegation tokens in WebHDFS.
    (szetszwo)

    HDFS-2539. Support doAs and GETHOMEDIRECTORY in WebHDFS.
    (szetszwo)

  IMPROVEMENTS

    HDFS-1875. MiniDFSCluster hard-codes dfs.datanode.address to localhost
    (Eric Payne via mattf)

    HDFS-2019. Fix all the places where Java method File.list is used with
    FileUtil.list API (Bharath Mundlapudi via mattf)

    HDFS-1934. Fix NullPointerException when certain File APIs return null
    (Bharath Mundlapudi via mattf)

    HDFS-1510. Added test-patch.properties required by test-patch.sh (nigel)

    HDFS-1628. Display full path in AccessControlException.  (John George
    via szetszwo)

    HDFS-1707. Federation: Failure in browsing data on new namenodes. 
    (jitendra)

    HDFS-1683. Test Balancer with multiple NameNodes.  (szetszwo)

    HDFS-1547. Improve decommission mechanism. (suresh)

    HDFS-2143. Federation: In cluster web console, add link to namenode page
    that displays live and dead datanodes. (Ravi Prakash via suresh)

    HDFS-1588. Remove hardcoded strings for configuration keys, "dfs.hosts"
    and "dfs.hosts.exlude". (Erik Steffl via suresh)

    HDFS-1481. NameNode should validate fsimage before rolling. (hairong)

    HDFS-1506. Refactor fsimage loading code. (hairong)

    HDFS-1533. A more elegant FileSystem#listCorruptFileBlocks API
    (HDFS portion) (Patrick Kling via hairong)

    HDFS-1476. listCorruptFileBlocks should be functional while the
    name node is in safe mode. (Patrick Kling via hairong)

    HDFS-1534. Fix some incorrect logs in FSDirectory. (eli)
    
    HDFS-1539. A config option for the datanode to fsycn a block file
    when block is completely written. (dhruba)

    HDFS-1335. HDFS side change of HADDOP-6904: RPC compatibility. (hairong)

    HDFS-1557. Separate Storage from FSImage. (Ivan Kelly via jitendra)
    
    HDFS-560 Enhancements/tuning to hadoop-hdfs/build.xml

    HDFS-1629. Add a method to BlockPlacementPolicy for keeping the chosen
    nodes in the output array.  (szetszwo)

    HDFS-1731. Allow using a file to exclude certain tests from build (todd)

    HDFS-1736. Remove the dependency from DatanodeJspHelper to FsShell.
    (Daryn Sharp via szetszwo)
    
    HDFS-780. Revive TestFuseDFS. (eli)

    HDFS-1445. Batch the calls in DataStorage to FileUtil.createHardLink().
    (Matt Foley via jghoman)

    HDFS-1763. Replace hard-coded option strings with variables from
    DFSConfigKeys. (eli)

    HDFS-1541. Not marking datanodes dead when namenode in safemode.
    (hairong)

    HDFS-1120. Make DataNode's block-to-device placement policy pluggable
    (Harsh J Chouraria via todd)

    HDFS-1785. In BlockReceiver and DataXceiver, clientName.length() is used
    multiple times for determining whether the source is a client or a
    datanode.  (szetszwo)

    HDFS-1789. Refactor frequently used codes from DFSOutputStream and
    DataXceiver.  (szetszwo)

    HDFS-1767. Namenode ignores non-initial block report from datanodes
    when in safemode during startup. (Matt Foley via suresh)

    HDFS-1817. Move pipeline_Fi_[39-51] from TestFiDataTransferProtocol
    to TestFiPipelineClose.  (szetszwo)

    HDFS-1760. In FSDirectory.getFullPathName(..), it is better to return "/"
    for root directory instead of an empty string.  (Daryn Sharp via szetszwo)

    HDFS-1833. Reduce repeated string constructions and unnecessary fields,
    and fix comments in BlockReceiver.PacketResponder.  (szetszwo)

    HDFS-1486. Generalize CLITest structure and interfaces to faciliate
    upstream adoption (e.g. for web testing). (cos)

    HDFS-1844. Move "fs -help" shell command tests from HDFS to COMMOM; see
    also HADOOP-7230.  (Daryn Sharp via szetszwo)

    HDFS-1840. In DFSClient, terminate the lease renewing thread when all files
    being written are closed for a grace period, and start a new thread when
    new files are opened for write.  (szetszwo)

    HDFS-1854. make failure message more useful in
    DFSTestUtil.waitReplication(). (Matt Foley via eli)

    HDFS-1562. Add rack policy tests. (eli)
 
    HDFS-1856. TestDatanodeBlockScanner waits forever, errs without giving 
    information. (Matt Foley via eli)

    HDFS-1295. Improve namenode restart times by short-circuiting the
    first block reports from datanodes. (Matt Foley via suresh)
    Corrected merge error in DataNode.java. (Matt Foley)

    HDFS-1843. Discover file not found early for file append. 
    (Bharath Mundlapudi via jitendra)

    HDFS-1862. Improve test reliability of HDFS-1594. (Aaron T. Myers via eli)

    HDFS-1846. Preallocate edit log with OP_INVALID instead of zero bytes
    to ensure blocks are actually allocated. (Aaron T. Myers via todd)

    HDFS-1741. Provide a minimal pom file to allow integration of HDFS into Sonar
    analysis (cos)

    HDFS-1870. Move and rename DFSClient.LeaseChecker to a seperated class
    LeaseRenewer.  (szetszwo)

    HDFS-1866. Document dfs.datanode.max.transfer.threads in hdfs-default.xml
    (Harsh J Chouraria via todd)

    HDFS-1890. Improve the name, class and value type of the map
    LeaseRenewer.pendingCreates.  (szetszwo)

    HDFS-1865. Share LeaseRenewer among DFSClients so that there is only a
    LeaseRenewer thread per namenode per user.  (szetszwo)

    HDFS-1906. Remove logging exception stack trace in client logs when one of
    the datanode targets to read from is not reachable. (suresh)

    HDFS-1378. Edit log replay should track and report file offsets in case of
    errors. (Aaron T. Myers and Todd Lipcon via todd)

    HDFS-1917. Separate hdfs jars from common in ivy configuration.  (Eric Yang
    via szetszwo)

    HDFS-1899. GenericTestUtils.formatNamenode should be moved to DFSTestUtil
    (Ted Yu via todd)

    HDFS-1117. Metrics 2.0 HDFS instrumentation. (Luke Lu via suresh)

    HDFS-1946. HDFS part of HADOOP-7291. (eli)

    HDFS-1945. Removed the deprecated fields in DataTransferProtocol.
    (szetszwo)

    HDFS-1730. Use DaemonFactory from common and delete it from HDFS.
    (Tanping via suresh)

    HDFS-1573. Add useful tracing information to Lease Renewer thread names
    (todd)

    HDFS-1939. In ivy.xml, test conf should not extend common conf.
    (Eric Yang via szetszwo)

    HDFS-1332  Include more information in exceptions and debug messages
    when BlockPlacementPolicy cannot be satisfied.  (Ted Yu via szetszwo)

    HDFS-1958. Confirmation should be more lenient of user input when
    formatting the NameNode. (todd)

    HDFS-1905. Improve namenode -format command by not making -clusterId
    parameter mandatory. (Bharath Mundlapudi via suresh)

    HDFS-1877. Add a new test for concurrent read and write.  (CW Chung
    via szetszwo)

    HDFS-1959. Better error message for missing namenode directory. (eli)

    HDFS-1996. ivy: hdfs test jar should be independent to common test jar.
    (Eric Yang via szetszwo)

    HDFS-1812. TestHDFSCLI should clean up cluster in teardown method.
    (Uma Maheswara Rao G via todd)

    HDFS-1884. Improve TestDFSStorageStateRecovery to properly throw in the
    case of errors. (Aaron T. Myers via todd)

    HDFS-1727. fsck command should display command usage if user passes any
    illegal argument. (Sravan Kumar via todd)

    HDFS-1636. If dfs.name.dir points to an empty dir, namenode format
    shouldn't require confirmation. (Harsh J Chouraria via todd)

    HDFS-1966. Encapsulate individual DataTransferProtocol op headers.
    (szetszwo)

    HDFS-2024. Format TestWriteRead source codes.  (CW Chung via szetszwo)

    HDFS-1968. Enhance TestWriteRead to support position/sequential read,
    append, truncate and verbose options.  (CW Chung via szetszwo)

    HDFS-1986. Add option to get http/https address from 
    DFSUtil#getInfoServer(). (Tanping via suresh)

    HDFS-2029. In TestWriteRead, check visible length immediately after
    openning the file and fix code style.  (John George via szetszwo)

    HDFS-2040. Only build libhdfs if a flag is passed. (eli)

    HDFS-1586. Add InterfaceAudience and InterfaceStability annotations to 
    MiniDFSCluster. (suresh)

    HDFS-2003. Separate FSEditLog reading logic from edit log memory state
    building logic. (Ivan Kelly via todd)

    HDFS-2066. Create a package and individual class files for
    DataTransferProtocol.  (szetszwo)

    HADOOP-7106. Reorganize project SVN layout to "unsplit" the projects.
    (todd, nigel)

    HDFS-2046. Force entropy to come from non-true random for tests. (todd)

    HDFS-2073. Add @Override annotation to NameNode. (suresh)

    HDFS-420. Fuse-dfs should cache fs handles. (Brian Bockelman and eli)

    HDFS-1568. Improve the log messages in DataXceiver.  (Joey Echeverria via
    szetszwo)

    HDFS-2100. Improve TestStorageRestore. (atm)

    HDFS-2092. Remove some object references to Configuration in DFSClient.
    (Bharath Mundlapudi via szetszwo)

    HDFS-2087. Declare methods in DataTransferProtocol interface, and change
    Sender and Receiver to implement the interface.  (szetszwo)

    HDFS-1723. quota errors messages should use the same scale. (Jim Plush via
    atm)

    HDFS-2110. StreamFile and ByteRangeInputStream cleanup. (eli)

    HDFS-2107. Move block management code from o.a.h.h.s.namenode to a new
    package o.a.h.h.s.blockmanagement.  (szetszwo)

    HDFS-2109. Store uMask as member variable to DFSClient.Conf.  (Bharath
    Mundlapudi via szetszwo)

    HDFS-2111. Add tests for ensuring that the DN will start with a few bad
    data directories. (Harsh J Chouraria via todd)

    HDFS-2134. Move DecommissionManager to the blockmanagement package.
    (szetszwo)

    HDFS-1977. Stop using StringUtils.stringifyException(). 
    (Bharath Mundlapudi via jitendra)

    HDFS-2131. Add new tests for the -overwrite/-f option in put and
    copyFromLocal by HADOOP-7361.  (Uma Maheswara Rao G via szetszwo)

    HDFS-2140. Move Host2NodesMap to the blockmanagement package.  (szetszwo)

    HDFS-2154. In TestDFSShell, use TEST_ROOT_DIR and fix some deprecated
    warnings.  (szetszwo)

    HDFS-2153. Move DFSClientAdapter to test and fix some javac warnings in
    OfflineEditsViewerHelper.  (szetszwo)

    HDFS-2159. Deprecate DistributedFileSystem.getClient() and fixed the
    deprecated warnings in DFSAdmin.  (szetszwo)

    HDFS-2157. Improve header comment in o.a.h.hdfs.server.namenode.NameNode.
    (atm via eli)

    HDFS-2147. Move cluster network topology to block management and fix some
    javac warnings.  (szetszwo)

    HDFS-2141. Remove NameNode roles Active and Standby (they become
    states of the namenode). (suresh)

    HDFS-2161. Move createNamenode(..), createClientDatanodeProtocolProxy(..)
    and Random object creation to DFSUtil; move DFSClient.stringifyToken(..)
    to DelegationTokenIdentifier.  (szetszwo)

    HDFS-1774. Small optimization to FSDataset. (Uma Maheswara Rao G via eli)

    HDFS-2167.  Move dnsToSwitchMapping and hostsReader from FSNamesystem to
    DatanodeManager.  (szetszwo)

    HDFS-2116. Use Mokito in TestStreamFile and TestByteRangeInputStream.
    (Plamen Jeliazkov via shv)

    HDFS-2112.  Move ReplicationMonitor to block management.  (Uma Maheswara
    Rao G via szetszwo)

    HDFS-1739.  Add available volume size to the error message when datanode
    throws DiskOutOfSpaceException.  (Uma Maheswara Rao G via szetszwo)

    HDFS-2144. If SNN shuts down during initialization it does not log the
    cause. (Ravi Prakash via atm)

    HDFS-2180. Refactor NameNode HTTP server into new class. (todd)
    
    HDFS-2198. Remove hardcoded configuration keys. (suresh)

    HDFS-2149. Move EditLogOp serialization formats into FsEditLogOp
    implementations. (Ivan Kelly via todd)

    HDFS-2191. Move datanodeMap from FSNamesystem to DatanodeManager.
    (szetszwo)

    HDFS-2200. Change FSNamesystem.LOG to package private. (szetszwo)

    HDFS-2195. Refactor StorageDirectory to not be an non-static inner class.
    (todd via eli)

    HDFS-2212. Refactor double-buffering code out of EditLogOutputStreams.
    (todd via eli)

    HDFS-2199. Move blockTokenSecretManager from FSNamesystem to BlockManager.
    (Uma Maheswara Rao G via szetszwo)

    HDFS-2187. Make EditLogInputStream act like an iterator over FSEditLogOps
    (Ivan Kelly and todd via todd)

    HDFS-2225. Refactor edit log file management so it's not in classes
    which should be generic to the type of edit log storage. (Ivan Kelly
    via todd)

    HDFS-2108. Move datanode heartbeat handling from namenode package to
    blockmanagement package.  (szetszwo)

    HDFS-2226. Clean up counting of operations in FSEditLogLoader (todd)

    HDFS-2228. Move block and datanode code from FSNamesystem to
    BlockManager and DatanodeManager.  (szetszwo)

    HDFS-2238. In NamenodeFsck.toString(), uses StringBuilder.(..) instead of
    string concatenation.  (Uma Maheswara Rao G via szetszwo)
   
    HDFS-2230. ivy to resolve/retrieve latest common-tests jar published by 
    hadoop common maven build. (gkesavan)

    HDFS-2227. getRemoteEditLogManifest should pull its information from
    FileJournalManager during checkpoint process (Ivan Kelly and Todd Lipcon
    via todd)

    HDFS-2239. Reduce access levels of the fields and methods in FSNamesystem.
    (szetszwo)

    HDFS-2241. Remove implementing FSConstants interface to just get the
    constants from the interface. (suresh)

    HDFS-2237. Change UnderReplicatedBlocks from public to package private.
    (szetszwo)

    HDFS-2233. Add WebUI tests with URI reserved chars. (eli)

    HDFS-2265. Remove unnecessary BlockTokenSecretManager fields/methods from
    BlockManager.  (szetszwo)

    HDFS-2260. Refactor BlockReader into an interface and implementation.
    (todd)

    HDFS-2096. Mavenization of hadoop-hdfs (Alejandro Abdelnur via tomwhite)

    HDFS-2273.  Refactor BlockManager.recentInvalidateSets to a new class.
    (szetszwo)

    HDFS-2266.  Add Namesystem and SafeMode interfaces to avoid directly
    referring to FSNamesystem in BlockManager. (szetszwo)

    HDFS-1217.  Change some NameNode methods from public to package private.
    (Laxman via szetszwo)

    HDFS-1620. Rename HdfsConstants -> HdfsServerConstants, FSConstants ->
               HdfsConstants. (Harsh J Chouraria via atm)
    HDFS-2197. Refactor RPC call implementations out of NameNode class (todd)

    HDFS-2332. Add test for HADOOP-7629 (using an immutable FsPermission
    object as an RPC parameter fails). (todd)

    HDFS-2363. Move datanodes size printing from FSNamesystem.metasave(..)
    to BlockManager.  (Uma Maheswara Rao G via szetszwo)

    HDFS-2209. Make MiniDFS easier to embed in other apps. (stevel)

    HDFS-2205. Log message for failed connection to datanode is not
    followed by a success message. (Ravi Prakash via stevel)

    HDFS-2401. Running a set of methods in a Single Test Class.
    (Jonathan Eagles via mahadev)

    HDFS-2471. Add federation documentation. (suresh)

    HDFS-2485. Improve code layout and constants in UnderReplicatedBlocks
    (stevel)

    HDFS-2356.  Support case insensitive query parameter names in WebHDFS.
    (szetszwo)

    HDFS-2368.  Move SPNEGO conf properties from hdfs-default.xml to
    hdfs-site.xml.  (szetszwo)

    HDFS-2395. Add a root element in the JSON responses of WebHDFS.
    (szetszwo)

    HDFS-2427. Change the default permission in WebHDFS to 755 and add range
    check/validation for all parameters.  (szetszwo)

    HDFS-2501. Add version prefix and root methods to WebHDFS.  (szetszwo)

    HDFS-1869. mkdirs should use the supplied permission for all of the created
    directories. (Daryn Sharp via szetszwo)

    HDFS-2355. Federation: enable using the same configuration file across 
    all the nodes in the cluster. (suresh)

    HDFS-2371. Refactor BlockSender.java for better readability. (suresh)

    HDFS-2493. Remove reference to FSNamesystem in blockmanagement classes.
    (szetszwo)

    HDFS-2294. Download of commons-daemon TAR should not be under target (tucu)

    HDFS-2322. the build fails in Windows because commons-daemon TAR cannot be
    fetched. (tucu)

    HDFS-2436. Change FSNamesystem.setTimes(..) for allowing setting times on
    directories.  (Uma Maheswara Rao G via szetszwo)

    HDFS-2512. Add textual error message to data transfer protocol responses
    (todd)

    HDFS-2521. Remove custom checksum headers from data transfer protocol
    (todd)

    HDFS-2308. NamenodeProtocol.endCheckpoint is vestigial and can be removed.
    (eli)

  OPTIMIZATIONS

    HDFS-1458. Improve checkpoint performance by avoiding unnecessary image
    downloads and loading. (hairong)

    HDFS-1601. Pipeline ACKs are sent as lots of tiny TCP packets (todd)

    HDFS-1826. NameNode should save image to name directories in parallel
    during upgrade. (Matt Foley via hairong)

    HDFS-2030. Improve usability of namenode -upgrade command.
    (Bharath Mundlapudi via suresh)

    HDFS-2056. Update fetchdt usage. (Tanping Wang via jitendra)

    HDFS-2118. Couple dfs data dir improvements. (eli)

    HDFS-2500. Avoid file system operations in BPOfferService thread while
    processing deletes. (todd)

    HDFS-2465. Add HDFS support for fadvise readahead and drop-behind. (todd)

  BUG FIXES

    HDFS-2344. Fix the TestOfflineEditsViewer test failure in 0.23 branch.
    (Uma Maheswara Rao G via mattf)

    HDFS-2347. Fix checkpointTxnCount's comment about editlog size. 
    (Uma Maheswara Rao G via mattf)

    HDFS-2011. Removal and restoration of storage directories on checkpointing
    failure doesn't work properly. (Ravi Prakash via mattf)

    HDFS-1955. FSImage.doUpgrade() was made too fault-tolerant by HDFS-1826.
    (mattf)

    HDFS-2061. Two minor bugs in BlockManager block report processing. (mattf)

    HDFS-1449. Fix test failures - ExtendedBlock must return 
    block file name in #getBlockName(). (suresh)

    HDFS-1680. Fix TestBalancer. (szetszwo)

    HDFS-1705. Balancer command throws NullPointerException. (suresh via
    szetszwo)

    HDFS-1559. Add missing UGM overrides to TestRefreshUserMappings
    (Todd Lipcon via eli)

    HDFS-1585. Fix build after HDFS-1547 (todd)

    HDFS-1684. Balancer cannot start with with multiple namenodes.  (szetszwo)

    HDFS-1516. mvn-install is broken after 0.22 branch creation. (cos)

    HDFS-1360. TestBlockRecovery should bind ephemeral ports.
    (Todd Lipcon via hairong)

    HDFS-1551. Fix pom templates dependency list (gkesavan)

    HDFS-1509. A savenamespace command writes the fsimage and edits into
    all configured directories. (dhruba)

    HDFS-1540. Make Datanode handle errors from RPC calls to namenode
    more elegantly. (dhruba)

    HDFS-1463. Accesstime of a file is not updated in safeMode. (dhruba)

    HDFS-863. Potential deadlock in TestOverReplicatedBlocks. 
    (Ken Goodhope via jghoman)

    HDFS-1607. Fix referenced to misspelled method name getProtocolSigature
    (todd)

    HDFS-1610. Fix TestClientProtocolWithDelegationToken and TestBlockToken
    on trunk after HADOOP-6904 (todd)

    HDFS-1600. Fix release audit warnings on trunk. (todd)

    HDFS-1691. Remove a duplicated static initializer for reading default
    configurations in DFSck.  (Alexey Diomin via szetszwo)

    HDFS-1748. Balancer utilization classification is incomplete.  (szetszwo)

    HDFS-1738. change hdfs jmxget to return an empty string instead of 
    null when an attribute value is not available (tanping vi boryas)

    HDFS-1757. Don't compile fuse-dfs by default. (eli)

    HDFS-1770. TestFiRename fails due to invalid block size. (eli)

    HDFS-1797. Fix new findbugs warning introduced by HDFS-1120 (todd)

    HDFS-1611. Fix up some log messages in DFSClient and MBean registration
    (Uma Maheswara Rao G via todd)

    HDFS-1543. Reduce dev. cycle time by moving system testing artifacts from
    default build and push to maven for HDFS (Luke Lu via cos)

    HDFS-1818. TestHDFSCLI is failing on trunk after HADOOP-7202.
    (Aaron T. Myers via todd)

    HDFS-1828. TestBlocksWithNotEnoughRacks intermittently fails assert.
    (Matt Foley via eli)

    HDFS-1824. delay instantiation of file system object until it is
     needed (linked to HADOOP-7207) (boryas)

    HDFS-1831. Fix append bug in FileContext and implement CreateFlag
    check (related to HADOOP-7223). (suresh)

    HDFS-1594. When the disk becomes full Namenode is getting shutdown and 
    not able to recover. (Aaron T. Myers via eli)

    HDFS-1822. Handle editlog opcode conflict with 0.20.203 during upgrade,
    by throwing an error to indicate the editlog needs to be empty.
    (suresh)

    HDFS-1808. TestBalancer waits forever, errs without giving information.
    (Matt Foley via eli)

    HDFS-1829. TestNodeCount waits forever, errs without giving information.
    (Matt Foley via eli)

    HDFS-1860. when renewing/canceling DelegationToken over http we need to
     pass exception information back to the caller.(boryas)

    HDFS-1871. Mapreduce build fails due to MiniDFSCluster change from
    HDFS-1052. (suresh)

    HDFS-1876. One MiniDFSCluster constructor ignores numDataNodes parameter
    (todd)

    HDFS-1773. Do not show decommissioned datanodes, which are not in both
    include and exclude lists, on web and JMX interfaces.
    (Tanping Wang via szetszwo)

    HDFS-1888. MiniDFSCluster#corruptBlockOnDatanodes() access must be
    public. (suresh)

    HDFS-1889. incorrect path in start/stop dfs script. (John George via eli)

    HDFS-1891. Disable IPV6 for junit tests to fix TestBackupNode failure.
    (suresh)

    HDFS-1898. Tests failing on trunk due to use of NameNode.format.
    (todd via eli)

    HDFS-1902. Fix setrep path display for TestHDFSCLI.  (Daryn Sharp
    via szetszwo)

    HDFS-1827. Fix timeout problem in TestBlockReplacement.  (Matt Foley
    via szetszwo)

    HDFS-1908. Fix a NullPointerException in fi.DataTransferTestUtil.
    (szetszwo)

    HDFS-1912. Update tests for FsShell standardized error messages.
    (Daryn Sharp via szetszwo)

    HDFS-1903. Fix path display for rm/rmr in TestHDFSCLI and TestDFSShell.
    (Daryn Sharp via szetszwo)

    HDFS-1627. Fix NullPointerException in Secondary NameNode. (hairong)

    HDFS-1928. Fix path display for touchz in TestHDFSCLI.
    (Daryn Sharp via todd)

    HDFS-1938. Fix ivy-retrieve-hdfs dependence in build.xml and aop.xml.
    (Eric Yang via szetszwo)

    HDFS-1929. TestEditLogFileOutputStream fails if running on same host as NN
    (Aaron T. Myers via todd)

    HDFS-1933. Update TestDFSShell for improved "test" shell command. (Daryn
    Sharp via todd)
    
    HDFS-1931. Update TestDFSShell for improved "du" shell command. (Daryn
    Sharp via todd)

    HDFS-1439. HDFS Federation: Fix compilation error in TestFiHftp. (suresh)

    HDFS-1881. Federation: after taking snapshot the current directory 
    of datanode is empty. (Tanping Wang via suresh)

    HDFS-1927. Fix a bug which causes ip=null in NameNode audit log.
    (John George via szetszwo)

    HDFS-1953. Federation: Change name node mxbean name in cluster web 
    console. (Tanping Wang via suresh)

    HDFS-1922. Fix recurring failure of TestJMXGet (Luke Lu via todd)

    HDFS-1371. One bad node can incorrectly flag many files as corrupt.
    (Tanping Wang via jitendra)

    HDFS-1943. Fail to start datanode while start-dfs.sh is executed by 
    root user. (Wei Yongjun via jghoman)

    HDFS-1983. Fix path display for copy and rm commands in TestHDFSCLI and
    TestDFSShell. (Daryn Sharp via todd)

    HDFS-1999. Tests use deprecated configs. (Aaron T. Myers via eli)

    HDFS-1592. Datanode startup doesn't honor volumes.tolerated. 
    (Bharath Mundlapudi via jitendra)

    HDFS-1920. libhdfs does not build for ARM processors.
    (Trevor Robinson via eli)

    HDFS-1936. Layout version change from HDFS-1822 causes upgrade failure.
    (suresh)

    HDFS-2021. Update numBytesAcked before sending the ack in PacketResponder.
    (John George via szetszwo)

    HDFS-2020. Fix TestDFSUpgradeFromImage by removing the use of DataNode
    as a singleton. (suresh via todd)

    HDFS-2022. ant binary should build libhdfs. (Eric Yang via eli)

    HDFS-2014. Change HDFS scripts to work in developer enviroment post
    RPM packaging changes. (Eric Yang via suresh)

    HDFS-1995. Federation: Minor bug fixes and modification cluster web UI.
    (Tanping Wang via suresh)

    HDFS-1907. Fix position read for reading still-being-written file in
    DFSInputStream.  (John George via szetszwo)

    HDFS-1923. In TestFiDataTransferProtocol2, reduce random sleep time period
    and increase the number of datanodes.  (szetszwo)

    HDFS-1149. Lease reassignment should be persisted to the edit log.
    (Aaron T. Myers via todd)

    HDFS-1998. Federation: Make refresh-namenodes.sh refresh all the
    namenode. (Tanping Wang via suresh)

    HDFS-2041. OP_CONCAT_DELETE doesn't properly restore modification time
    of the concatenated file when edit logs are replayed. (todd)

    HDFS-2063. libhdfs test is broken. (Eric Yang via eli)

    HDFS-2067. Bump DATA_TRANSFER_VERSION constant in trunk after introduction
    of protocol buffers in the protocol. (szetszwo via todd)

    HDFS-2069. Incorrect default trash interval value in the docs.
    (Harsh J Chouraria via eli)

    HDFS-1942. Datanode must exist when all the block pool service threads
    exit. (Bharath Mundlapudi via suresh)

    HDFS-1656. Fixes an issue to do with fetching of delegation tokens in
    HftpFileSystem. Contributed by Kan Zhang.

    HDFS-1692. In secure mode, Datanode process doesn't exit when disks 
    fail. (Bharath Mundlapudi via suresh)

    HDFS-1734. 'Chunk size to view' option is not working in Name Node UI.
    (Uma Maheswara Rao G via jitendra)

    HDFS-2086. If the include hosts list contains host names, after restarting
    namenode, data nodes registration is denied.  Contributed by Tanping Wang.

    HDFS-2082. SecondaryNameNode web interface doesn't show the right info. (atm)

    HDFS-1321. If service port and main port are the same, there is no clear
    log message explaining the issue. (Jim Plush via atm)

    HDFS-1381. HDFS javadocs hard-code references to dfs.namenode.name.dir and
    dfs.datanode.data.dir parameters (Jim Plush via atm)

    HDFS-2053. Bug in INodeDirectory#computeContentSummary warning.
    (Michael Noll via eli)

    HDFS-1990. Fix resource leaks in BlockReceiver.close().  (Uma Maheswara
    Rao G via szetszwo)

    HDFS-2034. Length in DFSInputStream.getBlockRange(..) becomes -ve when
    reading only from a currently being written block. (John George via
    szetszwo)

    HDFS-2132. Potential resource leak in EditLogFileOutputStream.close. (atm)

    HDFS-2120. on reconnect, DN can connect to NN even with different source
    versions. (John George via atm)

    HDFS-2152. TestWriteConfigurationToDFS causing the random failures. (Uma
    Maheswara Rao G via atm)

    HDFS-2114. re-commission of a decommissioned node does not delete 
    excess replicas. (John George via mattf)

    HDFS-1776. Bug in Concat code. (Bharath Mundlapudi via Dmytro Molkov)

    HDFS-2196. Make ant build system work with hadoop-common JAR generated
    by Maven. (Alejandro Abdelnur via tomwhite)

    HDFS-2245. Fix a NullPointerException in BlockManager.chooseTarget(..).
    (szetszwo)

    HDFS-2229. Fix a deadlock in namenode by enforcing lock acquisition
    ordering.  (szetszwo)

    HDFS-2235. Encode servlet paths. (eli)

    HDFS-2186. DN volume failures on startup are not counted. (eli)

    HDFS-2240. Fix a deadlock in LeaseRenewer by enforcing lock acquisition
    ordering.  (szetszwo)

    HDFS-73. DFSOutputStream does not close all the sockets.
    (Uma Maheswara Rao G via eli)

    HDFS-1257. Fix a race condition on BlockManager.recentInvalidateSets.
    (Eric Payne via szetszwo)

    HDFS-2267. DataXceiver thread name incorrect while waiting on op during
    keepalive. (todd)

    HDFS-1480. All replicas of a block can end up on the same rack when
    some datanodes are decommissioning. (todd)

    HDFS-2286. DataXceiverServer logs AsynchronousCloseException at shutdown
    (todd)

    HDFS-2289. Ensure jsvc is bundled with the HDFS distribution artifact.
    (Alejandro Abdelnur via acmurthy) 

    HDFS-2314. MRV1 test compilation broken after HDFS-2197 (todd)

    HDFS-2323. start-dfs.sh script fails for tarball install (tomwhite)

    HDFS-2346. TestHost2NodesMap & TestReplicasMap will fail depending upon
               execution order of test methods (Laxman via atm)

    HDFS-2345. TestLeaseRecovery2 fails on 0.23 branch (Uma Maheswara Rao G
               via atm)

    HDFS-2412. Add backwards-compatibility layer for renamed FSConstants
               class (todd)

    HDFS-2414. Fix TestDFSRollback to avoid spurious failures. (todd)

    HDFS-2422. The NN should tolerate the same number of low-resource volumes
               as failed volumes (atm)

    HDFS-2467. HftpFileSystem uses incorrect compare for finding delegation
    tokens. (omalley)

    HDFS-2331. Fix WebHdfsFileSystem compilation problems for a bug in JDK
    version < 1.6.0_26.  (Abhijit Suresh Shingate via szetszwo)

    HDFS-2333. Change DFSOutputStream back to package private, otherwise,
    there are two SC_START_IN_CTOR findbugs warnings.  (szetszwo)

    HDFS-2366. Initialize WebHdfsFileSystem.ugi in object construction.
    (szetszwo)

    HDFS-2361. hftp is broken, fixed username checks in JspHelper. (jitendra)

    HDFS-2403. NamenodeWebHdfsMethods.generateDelegationToken(..) does not use
    the renewer parameter.  (szetszwo)

    HDFS-2409. _HOST in dfs.web.authentication.kerberos.principal. (jitendra)

    HDFS-2404. WebHDFS liststatus json response is not correct. (suresh)

    HDFS-2441. Remove the Content-Type set by HttpServer.QuotingInputFilter in
    WebHDFS responses.  (szetszwo)

    HDFS-2428. Convert com.sun.jersey.api.ParamException$QueryParamException
    to IllegalArgumentException and response it as http BAD_REQUEST in WebHDFS.
    (szetszwo)

    HDFS-2424. Added a root element "HdfsFileStatuses" for the response
    of WebHDFS listStatus.  (szetszwo)

    MAPREDUCE-2764. Fix renewal of dfs delegation tokens. (Owen via jitendra)

    HDFS-2439. Fix NullPointerException in WebHDFS when opening a non-existing
    file or creating a file without specifying the replication parameter.
    (szetszwo)

    HDFS-2453. Fix http response code for partial content in WebHDFS, added
    getDefaultBlockSize() and getDefaultReplication() in WebHdfsFileSystem
    and cleared content type in ExceptionHandler.  (szetszwo)

    HDFS-2411. The the auth to local mappings are not being respected, with 
    WebHDFS enabled. (jitendra)

    HDFS-2494. Close the streams and DFSClient in DatanodeWebHdfsMethods.
    (Uma Maheswara Rao G via szetszwo)

    HDFS-2298. Fix TestDfsOverAvroRpc by changing ClientProtocol to
    not include multiple methods of the same name. (cutting)

    HDFS-2432. WebHDFS: response FORBIDDEN when setReplication on non-files;
    clear umask before creating a flie; throw IllegalArgumentException if
    setOwner with both owner and group empty; throw FileNotFoundException if
    getFileStatus on non-existing files; fix bugs in getBlockLocations; and
    changed getFileChecksum json response root to "FileChecksum".  (szetszwo)

    HDFS-2065. Add null checks in DFSClient.getFileChecksum(..).  (Uma
    Maheswara Rao G via szetszwo)

    HDFS-2522. Disable TestDfsOverAvroRpc test. (suresh)

    HDFS-2416. distcp with a WebHDFS uri on a secure cluster fails. (jitendra)

    HDFS-2527. WebHDFS: remove the use of "Range" header in Open; use ugi
    username if renewer parameter is null in GetDelegationToken; response OK
    when setting replication for non-files; rename GETFILEBLOCKLOCATIONS to
    GET_BLOCK_LOCATIONS and state that it is a private unstable API; replace
    isDirectory and isSymlink with enum {FILE, DIRECTORY, SYMLINK} in
    HdfsFileStatus JSON object.  (szetszwo)

    HDFS-2528. WebHDFS: set delegation kind to WEBHDFS and add a HDFS token
    when http requests are redirected to datanode.  (szetszwo)

    HDFS-2540. WebHDFS: change "Expect: 100-continue" to two-step write; change 
    "HdfsFileStatus" and "localName" respectively to "FileStatus" and
    "pathSuffix" in JSON response.  (szetszwo)

  BREAKDOWN OF HDFS-1073 SUBTASKS

    HDFS-1521. Persist transaction ID on disk between NN restarts.
               (Ivan Kelly and Todd Lipcon via todd)

    HDFS-1538. Refactor more startup and image loading code out of FSImage.
               (todd)

    HDFS-1729. Add code to detect valid length of an edits file. (todd)

    HDFS-1793. Add code to inspect a storage directory with txid-based
               filenames (todd)

    HDFS-1794. Add code to list which edit logs are available on a remote NN
               (todd)

    HDFS-1858. Add state management variables to FSEditLog (Ivan Kelly and Todd
               Lipcon via todd)

    HDFS-1859. Add some convenience functions to iterate over edit log streams
               (Ivan Kelly and Todd Lipcon via todd)

    HDFS-1894. Add constants for LAYOUT_VERSIONs in edits log branch (todd)

    HDFS-1892. Fix EditLogFileInputStream.getValidLength to be aware of
               OP_INVALID filler (todd)

    HDFS-1799. Refactor log rolling and filename management out of FSEditLog
               (Ivan Kelly and Todd Lipcon via todd)

    HDFS-1801. Remove use of timestamps to identify checkpoints and logs (todd)

    HDFS-1930. TestDFSUpgrade failing in HDFS-1073 branch (todd)

    HDFS-1800. Extend image checksumming to function with multiple fsimage
               files per directory. (todd)

    HDFS-1725. Set storage directories only at FSImage construction (Ivan Kelly
               via todd)

    HDFS-1926. Remove references to StorageDirectory from JournalManager
               interface (Ivan Kelly via todd)

    HDFS-1893. Change edit logs and images to be named based on txid (todd)

    HDFS-1985. Clean up image transfer servlet (todd)

    HDFS-1984. Enable multiple secondary namenodes to run simultaneously (todd)

    HDFS-1987. Re-enable TestCheckpoint.testSecondaryImageDownload which was
               not running previously. (todd)

    HDFS-1993. TestCheckpoint needs to clean up between cases (todd)

    HDFS-1992. Remove vestiges of NNStorageListener. (todd)

    HDFS-1991. Some refactoring of Secondary NameNode to be able to share more
               code with the BackupNode or CheckpointNode. (todd)

    HDFS-1994. Fix race conditions when running two rapidly checkpointing
               Secondary NameNodes. (todd)

    HDFS-2001. Remove use of previous.checkpoint and lastcheckpoint.tmp
               directories (todd)

    HDFS-2015. Remove checkpointTxId from VERSION file. (todd)

    HDFS-2016. Add infrastructure to remove or archive old and unneeded storage
               files within the name directories. (todd)

    HDFS-2047. Improve TestNamespace and TestEditLog in HDFS-1073 branch.
               (todd)

    HDFS-2048. Add upgrade tests and fix upgrade from 0.22 with corrupt image.
               (todd)

    HDFS-2027. Image inspector should return finalized logs before unfinalized
               logs. (todd)

    HDFS-2074. Determine edit log validity by truly reading and validating
               transactions. (todd)

    HDFS-2085. Finalize in-progress edit logs at startup. (todd)

    HDFS-2026. SecondaryNameNode should properly handle the case where the
               NameNode is reformatted. (todd)

    HDFS-2077. Address checkpoint upload when one of the storage dirs is failed
               (todd)

    HDFS-2078. NameNode should not clear directory when restoring removed
               storage. (todd)

    HDFS-2088. Move edits log archiving logic into FSEditLog/JournalManager
               (todd)

    HDFS-2093. Handle case where an entirely empty log is left during NN crash
               (todd)

    HDFS-2102. Zero-pad edits filename to make them lexically sortable. (Ivan
               Kelly via todd)

    HDFS-2010. Fix NameNode to exit if all edit streams become inaccessible.
               (atm via todd)

    HDFS-2123. Checkpoint interval should be based on txn count, not size.
               (todd)

    HDFS-1979. Fix backupnode for new edits/image layout. (todd)

    HDFS-2101. Fix remaining unit tests for new storage filenames. (todd)

    HDFS-2133. Address remaining TODOs and pre-merge cleanup on HDFS-1073
               branch.  (todd)

    HDFS-1780. Reduce need to rewrite FSImage on startup. (todd)

    HDFS-2104. Add a flag to the 2NN to format its checkpoint dirs on startup.
               (todd)

    HDFS-2135. Fix regression of HDFS-1955 in HDFS-1073 branch. (todd)

    HDFS-2160. Fix CreateEditsLog test tool in HDFS-1073 branch. (todd)

    HDFS-2168. Reenable TestEditLog.testFailedOpen and fix exposed bug. (todd)

    HDFS-2169. Clean up TestCheckpoint and remove TODOs (todd)

    HDFS-2170. Address remaining TODOs in HDFS-1073 branch. (todd)

    HDFS-2172. Address findbugs and javadoc warnings in HDFS-1073 branch. 
               (todd)

    HDFS-2445. Ensure failed tests exit with proper error code. (Jonathan 
    Eagles via acmurthy)

Release 0.22.1 - Unreleased

  INCOMPATIBLE CHANGES

  NEW FEATURES

  IMPROVEMENTS

  OPTIMIZATIONS

    HDFS-2718. Optimize OP_ADD in edits loading. (shv)

    HDFS-2886. CreateEditLogs should generate a realistic edit log. (shv)

  BUG FIXES

   HDFS-2877. If locking of a storage dir fails, it will remove the other
   NN's lock file on exit. (todd)

Release 0.22.0 - 2011-11-29

  INCOMPATIBLE CHANGES

    HDFS-1825. Remove thriftfs contrib. (nigel via eli)

  NEW FEATURES

    HDFS-992. Re-factor block access token implementation to conform to the 
    generic Token interface in Common (Kan Zhang and Jitendra Pandey via jghoman)

    HDFS-599. Allow NameNode to have a seprate port for service requests from
    client requests. (Dmytro Molkov via hairong)

    HDFS-1004. Update NN to support Kerberized SSL from HADOOP-6584. 
    (jghoman and Kan Zhang via jghoman)

    HDFS-1005. Fsck security. (borya and Kan Zhang via jghoman)

    HDFS-1006. getImage/putImage http requests should be https for the case 
    of security enabled. (borya and jghoman via jghoman)

    HDFS-1033. In secure clusters, NN and SNN should verify that the remote 
    principal during image and edits transfer. (jghoman)

    HDFS-1023. Allow http server to start as regular principal if https 
    principal not defined. (jghoman)

    HDFS-1150. Verify datanodes' identities to clients in secure clusters.
    (jghoman)

    HDFS-1330. Make RPCs to DataNodes timeout. (hairong)
    Added additional unit tests per HADOOP-6889. (John George via mattf)

    HDFS-202.  HDFS support of listLocatedStatus introduced in HADOOP-6870.
    HDFS piggyback block locations to each file status when listing a
    directory.  (hairong)

    HDFS-1361. Add -fileStatus operation to NNThroughputBenchmark. (shv)

    HDFS-1435. Provide an option to store fsimage compressed. (hairong)

    HDFS-903.  Support fsimage validation through MD5 checksum. (hairong)

    HDFS-1457. Provide an option to throttle image transmission between
    pimary and secondary NameNodes. (Yifei Lu and hairong via hairong)

    HDFS-1164. TestHdfsProxy is failing. (Todd Lipcon via cos)

    HDFS-811. Add metrics, failure reporting and additional tests for HDFS-457.
    (eli)

    HDFS-895. Allow hflush/sync to occur in parallel with new writes
    to the file. (Todd Lipcon via hairong)

    HDFS-528. Add ability for safemode to wait for a minimum number of 
    live datanodes (Todd Lipcon via eli)

    HDFS-1753. Resource Leak in StreamFile. (Uma Maheswara Rao G via eli)

  IMPROVEMENTS

    HDFS-1304. Add a new unit test for HftpFileSystem.open(..).  (szetszwo)

    HDFS-1096. fix for prev. commit. (boryas)

    HDFS-1096. allow dfsadmin/mradmin refresh of superuser proxy group
     mappings (boryas)

    HDFS-1146. Javadoc for getDelegationTokenSecretManager in FSNamesystem (jnp via boryas)

    HDFS-1132. Refactor TestFileStatus (Eli Collins via cos)

    HDFS-1163. normalize property names for JT/NN kerberos principal 
    names in configuration (from HADOOP 6633) (boryas)

    HDFS-1003. authorization checks for inter-server protocol 
    (based on HADOOP-6600) (boryas)

    HDFS-1061. Memory footprint optimization for INodeFile object. 
    (Bharath Mundlapudi via jghoman)

    HDFS-1079. Throw exceptions as specified by the AbstractFileSystem
    in HDFS implemenation and protocols. (suresh)

    HDFS-1112. Edit log buffer should not grow unfoundedly. (hairong)

    HDFS-1119. Introduce a GSet interface to BlocksMap.  (szetszwo)

    HDFS-1184. Replace tabs in code with spaces. (Jeff Ames via jghoman)

    HDFS-1185. Remove duplicate now() functions in DataNode, FSNamesysetm.
    (Jeff Ames via jghoman)

    HDFS-1183. Remove some duplicate code in NamenodeJspHelper.java.
    (Jeff Ames via jghoman)
    
    HDFS-1190.  Remove unused getNamenode() method from DataNode.
    (Jeff Ames via jghoman)

    HDFS-1110. Reuses objects for commonly used file names in namenode to
    reduce the heap usage. (suresh)

    HDFS-752. Add interfaces classification to to HDFS source code. (suresh)

    HDFS-947. An Hftp read request is redirected to a datanode that has 
    the most replicas of the blocks in the file. (Dmytro Molkov via dhruba)

    HDFS-1272. Fixes to take care of the changes in HADOOP-6845.
    (Jitendra Pandey via ddas)

    HDFS-1298 - Add support in HDFS for new statistics added in FileSystem
    to track the file system operations. (suresh)

    HDFS-1201. The HDFS component for HADOOP-6632. 
    (Kan Zhang & Jitendra Pandey via ddas)
    
    HDFS-1307 Add start time, end time and total time taken for FSCK to 
    FSCK report (suresh)

    HDFS-1302. The HDFS side of the changes corresponding to HADOOP-6861.
    (Jitendra Pandey & Owen O'Malley via ddas)
    
    HDFS-1315. Add fsck event to audit log and remove other audit log events 
    corresponding to FSCK listStatus and open calls. (suresh)

    HDFS-1178. The NameNode servlets should not use RPC to connect to the 
    NameNode. (Kan Zhang via jghoman)

    HDFS-1130. Adds dfs.cluster.administrator ACL configuration that can
    be used to control who can view the default hdfs servlets. (ddas)

    HDFS-1297. Fix some comments. (Jeff Ames via jghoman)

    HDFS-330.  Datanode Web UIs should provide robots.txt.
    (Allen Wittenauer via jghoman)

    HDFS-881.  Refactor DataNode Packet header into DataTransferProtocol.
    (Todd Lipcon via jghoman)

    HDFS-1036. docs for fetchdt

    HDFS-1318. Add JMX interface for read access to namenode and datanode
    web UI information. (Tanping Wang via suresh).

    HDFS-1356.  Provide information as to whether or not security is 
    enabled on web interface for NameNode (boryas)

    HDFS-1205. FSDatasetAsyncDiskService should name its threads.
    (Todd Lipcon via eli)

    HDFS-1111. Introduce getCorruptFileBlocks() for fsck. (Sriram Rao via shv)

    HDFS-1395. Add @Override to FSDataset methods that implement
    FSDatasetInterface methods. (suresh)

    HDFS-1383. Improve the error messages when using hftp://.  (szetszwo)

    HDFS-1093. Change the FSNamesystem lock to a read/write lock. (dhruba)

    HDFS-1407. Change DataTransferProtocol methods to use Block instead 
    of individual elements of Block. (suresh)

    HDFS-1417. Add @Override to SimulatedFSDataset methods that implement
    FSDatasetInterface methods. (suresh)

    HDFS-1426. Remove unused method BlockInfo#listCount. (hairong)

    HDFS-1472. Allow programmatic access to fsck output.
    (Ramkumar Vadali via dhruba)

    HADOOP-7007. Update the hudson-test-patch ant target to work with the
    latest test-patch.sh script (gkesavan)

    HDFS-1462. Refactor edit log loading to a separate class from edit log writing.
    (Todd Lipcon via eli)

    HDFS-1485. Fix typo in BlockPlacementPolicy. (Jingguo Yao via shv)

    HDFS-1035. Generate Eclipse's .classpath file from Ivy config. (nigel)

    HDFS-1408. Herriot NN and DN clients should vend statistics. (cos)

    HDFS-1491  Update Hdfs to match the change of methods from protected to public
    in AbstractFileSystem (Hadoop-6903) (sanjay)

    HDFS-1160. Improve some FSDataset warnings and comments. (eli)

    HDFS-556. Provide info on failed volumes in the web ui. (eli)

    HDFS-697. Enable asserts for tests by default. (eli)

    HDFS-1187. Modify fetchdt to allow renewing and canceling token.
    (Owen O'Malley and Kan Zhang via jghoman)

    HDFS-1387. Update HDFS permissions guide for security. (Todd Lipcon via eli)

    HDFS-455. Make NN and DN handle in a intuitive way comma-separated 
    configuration strings. (Michele Catasta via eli)

    HDFS-1071. savenamespace should write the fsimage to all configured 
    fs.name.dir in parallel (Dmytro Molkov via jghoman)
 
    HDFS-1055. Improve thread naming for DataXceivers. 
    (Todd Lipcon and Ramkumar Vadali via eli).

    HDFS-718. Configuration parameter to prevent accidental formatting of 
    HDFS filesystem. (Andrew Ryan via jghoman)

    HDFS-1500. TestOfflineImageViewer failing on trunk. (Todd Lipcon
    via hairong)

    HDFS-1483. DFSClient.getBlockLocations should indicate if corresponding
    blocks are corrupt. (Patrick Kling via hairong)

    HDFS-259. Remove intentionally corrupt 0.13 directory layout creation.
    (Todd Lipcon via eli)

    HDFS-1513. Fix a number of warnings. (eli)

    HDFS-1473. Refactor storage management into separate classes than fsimage
    file reading/writing. (Todd Lipcon via eli)

    HDFS-1582. Remove auto-generated native build files. (rvs via eli)

    HDFS-1456. Provide builder for constructing instances of MiniDFSCluster.
    (jghoman)

    HDFS-1861. Rename dfs.datanode.max.xcievers and bump its default value.
    (eli)

    HDFS-1052. HDFS Federation - Merge of umbrella jira changes from
    HDFS-1052 branch into trunk.

    HDFS-1835. DataNode should not depend on SHA1PRNG secure random generator
    to generate a storage ID. (John Carrino via todd)

    HDFS-1947. DFSClient should use mapreduce.task.attempt.id. (eli)

    HDFS-1957. Add documentation for HFTP. (Ari Rabkin via todd)

    HDFS-1454. Update the documentation to reflect that clients don't write
    blocks to local disk before copying to HDFS. (Harsh J Chouraria via todd)

    HDFS-1980. Move build/webapps deeper in the build directory heirarchy
    to aid eclipse users. (todd)

    HDFS-1619. Remove AC_TYPE* from the libhdfs. (Roman Shaposhnik via eli)

    HDFS-1948  Forward port 'hdfs-1520 lightweight namenode operation to
    trigger lease recovery' (stack)

    HDFS-1954. Improved corrupt files warning on NameNode web UI.
    (Patrick Hunt via shv)

    HDFS-1409. BackupNode registration throwing  
    UnsupportedActionException("register") instead of "journal".
    (Ching-Shen Chen via shv)

    HDFS-2054  BlockSender.sendChunk() prints ERROR for connection closures
    encountered during transferToFully() (Kihwal Lee via stack)

  OPTIMIZATIONS

    HDFS-1140. Speedup INode.getPathComponents. (Dmytro Molkov via shv)

    HDFS-1081. Performance regression in 
    DistributedFileSystem::getFileBlockLocations in secure systems (jghoman)

    HDFS-1114. Implement LightWeightGSet for BlocksMap in order to reduce
    NameNode memory footprint.  (szetszwo)

    HDFS-1320. Add LOG.isDebugEnabled() guard for each LOG.debug(..).
    (Erik Steffl via szetszwo)

    HDFS-1368. Add a block counter to DatanodeDescriptor. (hairong)

    HDFS-1434. Refactor Datanode#startDataNode method into smaller methods.
    (suresh)

    HDFS-941. The DFS client should cache and reuse open sockets to datanodes
    while performing reads. (bc Wong and Todd Lipcon via todd)

  BUG FIXES

    HDFS-1039. Adding test for  JspHelper.getUGI(jnp via boryas)

    HDFS-1019. Incorrect default values for delegation tokens in 
    hdfs-default.xml (jnp via boryas)

    HDFS-1039.  Service should be set in the token in JspHelper.getUGI(jnp via boryas)

    HDFS-1038. FIX. A test missed in a previous commit for this JIRA. (boryas)

    HDFS-1038. In nn_browsedfscontent.jsp fetch delegation token only 
    if security is enabled. (jnp via boryas)

    HDFS-1044. Cannot submit mapreduce job from secure client to 
    unsecure sever (boryas)

    HDFS-1021. specify correct server principal for RefreshAuthorizationPolicyProtocol 
    and RefreshUserToGroupMappingsProtocol protocols in DFSAdmin (for HADOOP-6612) (boryas)

    HDFS-970. fsync fsimage to disk before closing fsimage file.
    (Todd Lipcon via dhruba)

    HDFS-1027. Update copyright year to 2010. (Ravi Phulari via jghoman)

    HDFS-1080. SecondaryNameNode image transfer should use the defined http 
    address rather than local ip address. (jghoman)

    HDFS-1198. Resolving cross-realm principals. (Jitendra Pandey via jghoman)

    HDFS-1118. Fix socketleak on DFSClient. (Zheng Shao via dhruba)

    HDFS-1192. refreshSuperUserGroupsConfiguration should use server side 
    configuration for the refresh (for HADOOP-6815) (boryas)

    HDFS-1036. in DelegationTokenFetch dfs.getURI returns no port (boryas)

    HDFS-1017. browsedfs jsp should call JspHelper.getUGI rather 
    than using createRemoteUser() (jnp via boryas)

    HDFS-1250. Namenode should reject block reports and block received
    requests from dead datanodes (suresh)

    HDFS-1145. When NameNode is shutdown it does not try to exit
    safemode anymore. (dhruba)

    HDFS-1202. DataBlockScanner throws NPE when updated before 
    initialized. (Todd Lipcon via dhruba)

    HDFS-882. Datanode logs the hostname and port its listening on.
    (Steve Loughran via dhruba)

    HDFS-1238. ant eclipse-files has drifted again, (jghoman)

    HDFS-1045. In secure clusters, re-login is necessary for https 
    clients before opening connections. (jghoman)

    HDFS-1289. Datanode secure mode is broken. (Kan Zhang via jghoman)

    HDFS-1007. HFTP needs to be updated to use delegation tokens (boryas)

    HDFS-1085. HFTP read may fail silently on the client side if there is an
    exception on the server side.  (szetszwo)

    HDFS-1308. job conf key for the services name of DelegationToken for HFTP
    url is constructed incorrectly in HFTPFileSystem (boryas)

    HDFS-1319. Fix location of re-login for secondary namenode from HDFS-999. 
    (jghoman)

    HDFS-1317. Remove the FILEPATH_PATTERN from hdfsproxy.AuthorizationFilter.
    (Rohini Palaniswamy via szetszwo)

    HDFS-912. sed in build.xml on Solaris fails. (Allen Wittenauer via jghoman)

    HDFS-1296. using delegation token over hftp for long running 
    clients (boryas)

    HDFS-1334. open in HftpFileSystem does not add delegation tokens to the url.
    (Jitendra Pandey via jghoman)

    HDFS-1301.  TestHDFSProxy need to use server side conf for ProxyUser 
    stuff. (boryas)

    HDFS-1340. When security is turned off, there is a potential XSS attack. 
    This patch fixes it by removing delegationtoken string from the URL, 
    before returning a response to the client. (Jitendra Pandey via ddas)

    HDFS-1347.  TestDelegationToken uses mortbay.log for logging (boryas)

    HDFS-1157. Modifications introduced by HDFS-1150 are breaking aspect's
    bindings (cos)

    HDFS-1349. Remove empty java files. (Eli Collins)

    HDFS-1340. A null delegation token is appended to the url if security
    is disabled when browsing filesystem. (boryas)
    
    HDFS-1352. Fix jsvc.location. (Eli Collins via jghoman)

    HDFS-1284. TestBlockToken fails.  (Kan Zhang via jghoman)

    HDFS-1355. ant veryclean (clean-cache) doesn't clean enough. 
    (Luke Lu via jghoman)

    HDFS-1353. Remove most of getBlockLocation optimization. (jghoman)

    HDFS-1369. Invalid javadoc reference in FSDatasetMBean.java (Eli Collins)

    HDFS-829. hdfsJniHelper.c: #include <error.h> is not portable. 
    (Allen Wittenauer via jghoman)

    HDFS-1310. The ClientDatanodeProtocol proxy should be stopped in
    DFSInputStream.readBlockLength(..).  (sam rash via szetszwo)

    HDFS-1357. HFTP traffic served by DataNode shouldn't use service port 
    on NameNode. (Kan Zhang via jghoman)

    HDFS-1419. HDFS Federation: Three test cases need minor modification after 
    the new block id change (Tanping Wang via suresh)

    HDFS-96. HDFS supports blocks larger than 2 GB.
    (Patrick Kling via dhruba)

    HDFS-1433. Fix test failures - TestPread and TestFileLimit. (suresh)

    HDFS-1364. Makes long running HFTP-based applications do relogins
    if necessary. (Jitendra Pandey via ddas)

    HDFS-1399. Distinct minicluster services (e.g. NN and JT) overwrite each
    other's service policies.  (Aaron T. Myers via tomwhite)

    HDFS-1440. Fix TestComputeInvalidateWork failure. (suresh)
 
    HDFS-1498. FSDirectory#unprotectedConcat calls setModificationTime 
    on a file. (eli)

    HDFS-1625. Ignore disk space values in TestDataNodeMXBean.  (szetszwo)

    HDFS-1850. DN should transmit absolute failed volume count rather than 
    increments to the NN. (eli)

    HDFS-671. Documentation change for updated configuration keys. 
    (tomwhite via eli)

    HDFS-1544. Ivy resolve force mode should be turned off by default.
    (Luke Lu via tomwhite)

    HDFS-1615. seek() on closed DFS input stream throws NullPointerException
    (Scott Carey via todd)

    HDFS-1897. Documentation refers to removed option dfs.network.script
    (Andrew Whang via todd)

    HDFS-1621. Fix references to hadoop-common-${version} in build.xml
    (Jolly Chen via todd)

    HDFS-1505. saveNamespace appears to succeed even if all directories fail
    to save. (Aaron T. Myers via todd)

    HDFS-1921. saveNamespace can cause NN to be unable to come up on restart
    (Matt Foley via todd)

    HDFS-1925. SafeModeInfo should use the correct constant instead of a
    hard-coded value for its default. (Joey Echeverria via todd)

    HDFS-1575. Viewing block from web UI is broken. (Aaron T. Myers via todd)
    
    HDFS-1932. Ensure that HDFS configuration deprecations are set up in every
    spot that HDFS configurations are loaded. (Jolly Chen via todd)

    HDFS-1952. FSEditLog.open() appears to succeed even if all EDITS
    directories fail. (Andrew Wang via todd)

    HDFS-1965. IPCs done using block token-based tickets can't reuse
    connections (todd)

    HDFS-1978. All but first option in LIBHDFS_OPTS is ignored. (eli)

    HDFS-1964. Fix incorrect HTML unescaping in DatanodeJspHelper
    (Aaron T. Myers via todd)

    HDFS-1997. Image transfer process misreports client side exceptions.
    (todd via eli)

    HDFS-2000. Missing deprecation for io.bytes.per.checksum.
    (Aaron T. Myers vie eli)

    HDFS-977. DataNode.createInterDataNodeProtocolProxy() guards a log
    at the wrong level. (Harsh J Chouraria via todd)

    HDFS-1969. Running rollback on new-version namenode destroys the
    namespace. (todd)

    HDFS-2039. TestNameNodeMetrics uses a bad test root path, preventing it
    from running inside Eclipse. (todd)

    HDFS-988. saveNamespace race can corrupt the edits log. (eli)

    HDFS-2071. Use of isConnected() in DataXceiver is invalid. (Kihwal Lee
    via todd)

    HDFS-1981. NameNode does not saveNamespace() when editsNew is empty.
    (Uma Maheswara Rao G via shv)

    HDFS-2232. Generalize regular expressions in TestHDFSCLI.
    (Plamen Jeliazkov via shv)

    HDFS-2290. Block with corrupt replica is not getting replicated.
    (Benoy Antony via shv)

    HDFS-2452. OutOfMemoryError in DataXceiverServer takes down the DataNode
    (Uma Maheswara Rao via cos)

    HDFS-2002. Incorrect computation of needed blocks in getTurnOffTip().
    (Plamen Jeliazkov via shv)

    HDFS-2514. Link resolution bug for intermediate symlinks with
    relative targets. (eli)

Release 0.21.1 - Unreleased

    HDFS-1466. TestFcHdfsSymlink relies on /tmp/test not existing. (eli)

    HDFS-874. TestHDFSFileContextMainOperations fails on weirdly 
    configured DNS hosts. (Todd Lipcon via eli)

    HDFS-1507. TestAbandonBlock should abandon a block. (eli)

    HDFS-1487. FSDirectory.removeBlock() should update diskspace count 
    of the block owner node (Zhong Wang via eli).

    HDFS-1467. Append pipeline never succeeds with more than one replica.
    (Todd Lipcon via eli)

    HDFS-1167. New property for local conf directory in system-test-hdfs.xml
    file. (Vinay Thota via cos)

    HDFS-1503. TestSaveNamespace fails. (Todd Lipcon via cos)

    HDFS-1524. Image loader should make sure to read every byte in image file.
    (hairong)

    HDFS-1523. TestLargeBlock is failing on trunk. (cos)

    HDFS-1502. TestBlockRecovery triggers NPE in assert. (hairong via cos)

    HDFS-1532. Exclude Findbugs warning in FSImageFormat$Saver. (Todd Lipcon
    via cos)

    HDFS-1527. SocketOutputStream.transferToFully fails for blocks >= 2GB on
    32 bit JVM. (Patrick Kling via cos)

    HDFS-1531. Clean up stack traces due to duplicate MXBean registration.
    (Todd Lipcon via cos)

    HDFS-613. TestBalancer and TestBlockTokenWithDFS fail Balancer assert.
    (Todd Lipcon via cos)

    HDFS-1511. 98 Release Audit warnings on trunk and branch-0.22.
    (jghoman)

    HDFS-1560. dfs.data.dir permissions should default to 700. 
    (Todd Lipcon via eli)

    HDFS-1550. NPE when listing a file with no location. (hairong)

    HDFS-1542. Add test for HADOOP-7082, a deadlock writing Configuration to
    HDFS. (todd)

    HDFS-1504. FSImageSaver should catch all exceptions, not just IOE. (todd)

    HDFS-884. DataNode throws IOException if all data directories are 
    unavailable. (Steve Loughran and shv)

    HDFS-1591. HDFS part of HADOOP-6642. (Chris Douglas, Po Cheung via shv)

    HDFS-900. Corrupt replicas are not processed correctly in block report (shv)

    HDFS-1529. Incorrect handling of interrupts in waitForAckedSeqno can cause
    deadlock (todd)

    HDFS-1597. Batched edit log syncs can reset synctxid and throw assertions
    (todd)

    HDFS-1602. Fix HADOOP-4885 for it is doesn't work as expected. (boryas)

    HDFS-1618. configure files that are generated as part of the released
    tarball need to have executable bit set (Roman Shaposhnik via cos)

    HDFS-981. test-contrib fails due to test-cactus failure (cos)

    HDFS-1001. DataXceiver and BlockReader disagree on when to send/recv
    CHECKSUM_OK. (bc Wong via eli)

    HDFS-1781. Fix the path for jsvc in bin/hdfs.  (John George via szetszwo)

    HDFS-1782. Fix an NPE in FSNamesystem.startFileInternal(..).
    (John George via szetszwo)

    HDFS-1821. Fix username resolution in NameNode.createSymlink(..) and
    FSDirectory.addSymlink(..).  (John George via szetszwo)

    HDFS-1806. TestBlockReport.blockReport_08() and _09() are timing-dependent
    and likely to fail on fast servers. (Matt Foley via eli)

    HDFS-1845. Symlink comes up as directory after namenode restart.
    (John George via eli)

    HDFS-1666. Disable failing hdfsproxy test TestAuthorizationFilter (todd)

    HDFS-1823. start-dfs.sh script fails if HADOOP_HOME is not set.
    (tomwhite via eli)

Release 0.21.1 - Unreleased

    HDFS-1411. Correct backup node startup command in hdfs user guide.
    (Ching-Shen Chen via shv)

  BUG FIXES

    HDFS-1363. Eliminate second synchronized sections in appendFile(). (shv)

    HDFS-1413. Fix broken links to HDFS Wiki. (shv)

    HDFS-1420. Clover build doesn't generate per-test coverage (cos)

    HDFS-1444. Test related code of build.xml is error-prone and needs to be
    re-aligned. (cos)

    HDFS-1343. Instrumented build should be concentrated in one build area (cos)

    HDFS-1452. ant compile-contrib is broken (cos)

    HDFS-1474. ant binary-system is broken (cos)

    HDFS-1292. Allow artifacts to be published to the staging Apache Nexus
    Maven Repository.  (Giridharan Kesavan via tomwhite)

    HDFS-1552. Remove java5 dependencies from build. (cos) 

    HDFS-1189. Quota counts missed between clear quota and set quota.
    (John George via szetszwo)

    HDFS-1665. Balancer misuses dfs.heartbeat.interval as milliseconds.
    (szetszwo)

    HDFS-1728. SecondaryNameNode.checkpointSize is in bytes but not in MB.
    (szetszwo)

    HDFS-1206. TestFiHFlush fails intermittently. (cos)

    HDFS-1548. Fault-injection tests are executed multiple times if invoked
    with run-test-hdfs-fault-inject target (cos)

    HDFS-1552. Remove java5 dependencies from build. (cos) 

    HDFS-996. JUnit tests should never depend on anything in conf (cos)

    HDFS-1612. Update HDFS design documentation for append, quota, symlink,
    block placement and checkpoint/backup node features.  (Joe Crobak
    via szetszwo)


    HDFS-1596. Replace fs.checkpoint.* with dfs.namenode.checkpoint.*
    in documentations.  (Harsh J Chouraria via szetszwo)

    HDFS-1786. Some cli test cases expect a "null" message
    (Uma Maheswara Rao G via todd)

    HDFS-1855. TestDatanodeBlockScanner.testBlockCorruptionRecoveryPolicy()
    part 2 fails in two different ways. (Matt Foley via eli)

Release 0.21.0 - 2010-08-13

  INCOMPATIBLE CHANGES

    HDFS-538. Per the contract elucidated in HADOOP-6201, throw
    FileNotFoundException from FileSystem::listStatus rather than returning
    null. (Jakob Homan via cdouglas)

    HDFS-602. DistributedFileSystem mkdirs throws FileAlreadyExistsException
    instead of FileNotFoundException. (Boris Shkolnik via suresh)

    HDFS-544. Add a "rbw" subdir to DataNode data directory. (hairong)

    HDFS-576. Block report includes under-construction replicas. (shv)

    HDFS-636. SafeMode counts complete blocks only. (shv)

    HDFS-644. Lease recovery, concurrency support. (shv)

    HDFS-570. Get last block length from a data-node when opening a file
    being written to. (Tsz Wo (Nicholas), SZE via shv)

    HDFS-657. Remove unused legacy data-node protocol methods. (shv)

    HDFS-658. Block recovery for primary data-node. (shv)

    HDFS-660. Remove deprecated methods from InterDatanodeProtocol. (shv)

    HDFS-512. Block.equals() and compareTo() compare blocks based
    only on block Ids, ignoring generation stamps. (shv)

    HDFS-873. Configuration specifies data-node storage directories as URIs.
    (shv)

    HDFS-905. Use the new UserGroupInformation from HDFS-6299. 
    (jghoman via omalley)

    HDFS-984. Persistent delegation tokens. (Jitendra Pandey via shv)

    HDFS-1016. HDFS side change for HADOOP-6569. This jira changes the
    error message on the screen when cat a directory or a 
    non-existent file. (hairong)

  NEW FEATURES

    HDFS-1134. Large-scale Automated Framework. (cos)

    HDFS-436. Introduce AspectJ framework for HDFS code and tests.
    (Konstantin Boudnik via szetszwo)

    HDFS-447. Add LDAP lookup to hdfsproxy. (Zhiyong Zhang via cdouglas)

    HDFS-459. Introduce Job History Log Analyzer. (shv)

    HDFS-461. Tool to analyze file size distribution in HDFS. (shv)

    HDFS-492. Add two JSON JSP pages to the Namenode for providing corrupt
    blocks/replicas information.  (Bill Zeller via szetszwo)

    HDFS-578. Add support for new FileSystem method for clients to get server
    defaults. (Kan Zhang via suresh)

    HDFS-595. umask settings in configuration may now use octal or symbolic 
    instead of decimal. (Jakob Homan via suresh)

    HADOOP-6234. Updated hadoop-core and test jars to propagate new option 
    dfs.umaskmode in configuration. (Jakob Homan via suresh)

    HDFS-235. Add support for byte ranges in HftpFileSystem to serve
    range of bytes from a file. (Bill Zeller via suresh)

    HDFS-385. Add support for an experimental API that allows a module external
    to HDFS to specify how HDFS blocks should be placed. (dhruba)

    HADOOP-4952. Update hadoop-core and test jars to propagate new FileContext
    file system application interface. (Sanjay Radia via suresh).

    HDFS-567. Add block forensics contrib tool to print history of corrupt and
    missing blocks from the HDFS logs.
    (Bill Zeller, Jitendra Nath Pandey via suresh).

    HDFS-610. Support o.a.h.fs.FileContext.  (Sanjay Radia via szetszwo)

    HDFS-536. Support hflush at DFSClient. (hairong)

    HDFS-517. Introduce BlockInfoUnderConstruction to reflect block replica
    states while writing. (shv)

    HDFS-565. Introduce block committing logic during new block allocation
    and file close. (shv)

    HDFS-537. DataNode exposes a replica's meta info to BlockReceiver for the
    support of dfs writes/hflush. It also updates a replica's bytes received,
    bytes on disk, and bytes acked after receiving a packet. (hairong)

    HDFS-585. Datanode should serve up to visible length of a replica for read
    requests.  (szetszwo)

    HDFS-604. Block report processing for append. (shv)

    HDFS-619. Support replica recovery initialization in datanode for the new
    append design.  (szetszwo)

    HDFS-592. Allow clients to fetch a new generation stamp from NameNode for
    pipeline recovery. (hairong)

    HDFS-624. Support a new algorithm for pipeline recovery and pipeline setup
    for append. (hairong)

    HDFS-627. Support replica update in data-node.
    (Tsz Wo (Nicholas), SZE and Hairong Kuang via shv)

    HDFS-642. Support pipeline close and close error recovery. (hairong)

    HDFS-631. Rename configuration keys towards API standardization and
    backward compatibility. (Jitendra Nath Pandey via suresh)

    HDFS-669. Add unit tests framework (Mockito) (cos, Eli Collins)

    HDFS-731. Support new Syncable interface in HDFS. (hairong)

    HDFS-702. Add HDFS implementation of AbstractFileSystem. 
    (Sanjay Radio via suresh)

    HDFS-758. Add decommissioning status page to Namenode Web UI.
    (Jitendra Nath Pandey via suresh)

    HDFS-814. Add an api to get the visible length of a DFSDataInputStream.
    (szetszwo)

    HDFS-654. Add support new atomic rename functionality in HDFS for 
    supporting rename in FileContext. (suresh)

    HDFS-222. Support for concatenating of files into a single file
    without copying. (Boris Shkolnik via hairong)

    HDFS-933. Adds Delegation token based authentication in the NameNode.
    (Kan Zhang via ddas)

    HDFS-935. Adds a real user component in Delegation token.
    (Jitendra Nath Pandey via ddas)

    HDFS-245. Adds a symlink implementation to HDFS. This complements the new 
    symlink feature added in HADOOP-6421 (Eli Collins via Sanjay Radia)

    HDFS-1009. Support Kerberos authorization in HDFSProxy.  (Srikanth
    Sundarrajan via szetszwo)

    HDFS-1091. Implement listStatus that returns an iterator of FileStatus.
    (hairong)

  IMPROVEMENTS

    HDFS-381. Remove blocks from DataNode maps when corresponding file
    is deleted. (Suresh Srinivas via rangadi)

    HDFS-377. Separate codes which implement DataTransferProtocol.
    (szetszwo)

    HDFS-396. NameNode image and edits directories are specified as URIs.
    (Luca Telloli via rangadi)

    HDFS-444. Allow to change probability levels dynamically in the fault
    injection framework.  (Konstantin Boudnik via szetszwo)

    HDFS-352. Documentation for saveNamespace command. (Ravi Phulari via shv)

    HADOOP-6106. Updated hadoop-core and test jars from hudson trunk 
    build #12. (Giridharan Kesavan)

    HDFS-204. Add a new metrics FilesInGetListingOps to the Namenode.
    (Jitendra Nath Pandey via szetszwo)

    HDFS-278. HDFS Outputstream close does not hang forever. (dhruba)

    HDFS-443. Add a new metrics numExpiredHeartbeats to the Namenode.
    (Jitendra Nath Pandey via szetszwo)

    HDFS-475. Add new ant targets for fault injection jars and tests.
    (Konstantin Boudnik via szetszwo)

    HDFS-458. Create a new ant target, run-commit-test.  (Jakob Homan
    via szetszwo)

    HDFS-493. Change build.xml so that the fault-injected tests are executed
    only by the run-test-*-fault-inject targets.  (Konstantin Boudnik via
    szetszwo)

    HDFS-446. Improvements to Offline Image Viewer. (Jakob Homan via shv)

    HADOOP-6160. Fix releaseaudit target to run on specific directories.
    (gkesavan)

    HDFS-501. Use enum to define the constants in DataTransferProtocol.
    (szetszwo)

    HDFS-508. Factor out BlockInfo from BlocksMap. (shv)

    HDFS-510. Rename DatanodeBlockInfo to be ReplicaInfo.
    (Jakob Homan & Hairong Kuang via shv)

    HDFS-500. Deprecate NameNode methods deprecated in NameNodeProtocol.
    (Jakob Homan via shv)

    HDFS-514. Change DFSClient.namenode from public to private.  (Bill Zeller
    via szetszwo)

    HDFS-496. Use PureJavaCrc32 in HDFS.  (Todd Lipcon via szetszwo)

    HDFS-511. Remove redundant block searches in BlockManager. (shv)

    HDFS-504. Update the modification time of a file when the file 
    is closed. (Chun Zhang via dhruba)

    HDFS-498. Add development guide and documentation for the fault injection
    framework.  (Konstantin Boudnik via szetszwo)

    HDFS-524. Further DataTransferProtocol code refactoring.  (szetszwo)

    HDFS-529. Use BlockInfo instead of Block to avoid redundant block searches
    in BlockManager. (shv)

    HDFS-530. Refactor TestFileAppend* to remove code duplication.
    (Konstantin Boudnik via szetszwo)

    HDFS-451. Add fault injection tests for DataTransferProtocol.  (szetszwo)

    HDFS-409. Add more access token tests.  (Kan Zhang via szetszwo)

    HDFS-546. DatanodeDescriptor iterates blocks as BlockInfo. (shv)

    HDFS-457. Do not shutdown datanode if some, but not all, volumes fail.
    (Boris Shkolnik via szetszwo)

    HDFS-548. TestFsck takes nearly 10 minutes to run. (hairong)

    HDFS-539. Refactor fault injeciton pipeline test util for future reuse.
    (Konstantin Boudnik via szetszwo)

    HDFS-552. Change TestFiDataTransferProtocol to junit 4 and add a few new
    tests.  (szetszwo)

    HDFS-563. Simplify the codes in FSNamesystem.getBlockLocations(..).
    (szetszwo)

    HDFS-581. Introduce an iterator over blocks in the block report array.(shv)

    HDFS-549. Add a new target, run-with-fault-inject-testcaseonly, which
    allows an execution of non-FI tests in FI-enable environment.  (Konstantin
    Boudnik via szetszwo)

    HDFS-173. Namenode will not block until a large directory deletion 
    completes. It allows other operations when the deletion is in progress. 
    (suresh)

    HDFS-551. Create new functional test for a block report. (Konstantin
    Boudnik via hairong)

    HDFS-288. Redundant computation in hashCode() implementation.
    (szetszwo via tomwhite)

    HDFS-412. Hadoop JMX usage makes Nagios monitoring impossible.
    (Brian Bockelman via tomwhite)

    HDFS-472. Update hdfsproxy documentation. Adds a setup guide and design
    document. (Zhiyong Zhang via cdouglas)

    HDFS-617. Support non-recursive create().  (Kan Zhang via szetszwo)

    HDFS-618. Support non-recursive mkdir().  (Kan Zhang via szetszwo)

    HDFS-574. Split the documentation between the subprojects.
    (Corinne Chandel via omalley)

    HDFS-598. Eclipse launch task for HDFS. (Eli Collins via tomwhite)

    HDFS-641. Move all of the components that depend on map/reduce to 
    map/reduce. (omalley)

    HDFS-509. Redesign DataNode volumeMap to include all types of Replicas.
    (hairong)

    HDFS-562. Add a test for NameNode.getBlockLocations(..) to check read from
    un-closed file.  (szetszwo)

    HDFS-543. Break FSDatasetInterface#writToBlock() into writeToRemporary,
    writeToRBW, ad append. (hairong)

    HDFS-603. Add a new interface, Replica, which is going to replace the use
    of Block in datanode.  (szetszwo)

    HDFS-589. Change block write protocol to support pipeline recovery.
    (hairong)

    HDFS-652. Replace BlockInfo.isUnderConstruction() with isComplete() (shv)

    HDFS-648. Change some methods in AppendTestUtil to public.  (Konstantin
    Boudnik via szetszwo)

    HDFS-662. Unnecessary info message from DFSClient. (hairong)

    HDFS-518. Create new tests for Append's hflush. (Konstantin Boudnik
    via szetszwo)

    HDFS-688. Add configuration resources to DFSAdmin. (shv)

    HDFS-29. Validate the consistency of the lengths of replica and its file 
    in replica recovery.  (szetszwo)

    HDFS-680. Add new access method to a copy of a block's replica. (shv)

    HDFS-704. Unify build property names to facilitate cross-projects
    modifications (cos)

    HDFS-705. Create an adapter to access some of package-private methods of
    DataNode from tests (cos)

    HDFS-710. Add actions with constraints to the pipeline fault injection
    tests and change SleepAction to support uniform random sleeping over an
    interval.  (szetszwo)

    HDFS-713. Need to properly check the type of the test class from an aspect
    (cos)

    HDFS-716. Define a pointcut for pipeline close and add a few fault
    injection tests to simulate out of memory problem.  (szetszwo)

    HDFS-719. Add 6 fault injection tests for pipeline close to simulate slow
    datanodes and disk errors.  (szetszwo)

    HDFS-616. Create functional tests for new design of the block report. (cos)
    
    HDFS-584. Fail the fault-inject build if any advices are mis-bound. (cos)

    HDFS-730. Add 4 fault injection tests to simulate non-responsive datanode
    and out-of-memory problem for pipeline close ack.  (szetszwo)

    HDFS-728. Create a comprehensive functional test for append. (hairong)

    HDFS-736. commitBlockSynchronization() updates block GS and length 
    in-place. (shv)

    HADOOP-5107. Use Maven ant tasks to publish the subproject jars.
    (Giridharan Kesavan via omalley)

    HDFS-521. Create new tests for pipeline (cos)

    HDFS-764. Places the Block Access token implementation in hdfs project.
    (Kan Zhang via ddas)

    HDFS-787. Upgrade some libraries to be consistent with common and 
    mapreduce. (omalley)

    HDFS-519. Create new tests for lease recovery (cos)

    HDFS-804. New unit tests for concurrent lease recovery (cos)

    HDFS-813. Enable the append test in TestReadWhileWriting.  (szetszwo)

    HDFS-145. Cleanup inconsistent block length handling code in
    FSNameSystem#addStoredBlock. (hairong)

    HDFS-127. Reset failure count in DFSClient for each block acquiring
    operation.  (Igor Bolotin via szetszwo)

    HDFS-520. Create new tests for block recovery. (hairong)

    HDFS-1067. Create block recovery tests that handle errors. (hairong)

    HDFS-1107. Turn on append by default. (shv)

    HDFS-968. Use StringBuilder instead of StringBuffer for better
    performance. (Kay Kay via suresh)
    
    HDFS-703. Replace current fault injection implementation with one
    from (cos)

    HDFS-754. Reduce ivy console output to observable level (cos)

    HDFS-832. HDFS side of HADOOP-6222. (cos)

    HDFS-840. Change tests to use FileContext test helper introduced in
    HADOOP-6394. (Jitendra Nath Pandey via suresh)

    HDFS-685. Use the user-to-groups mapping service in the NameNode. 
    (boryas, acmurthy)

    HDFS-755. Read multiple checksum chunks at once in DFSInputStream.
    (Todd Lipcon via tomwhite)

    HDFS-786. Implement getContentSummary in HftpFileSystem.
    (Tsz Wo (Nicholas), SZE via cdouglas)

    HDFS-587. Add support for specifying queue name in mapreduce tests.
    (Erik Steffl via suresh)

    HDFS-902 Move contrib/raid to MapReduce. (Eli Collins via omalley)

    HDFS-800. The last block of a file under construction may change to the
    COMPLETE state in response to getAdditionalBlock or completeFileInternal.
    (hairong)

    HDFS-899. Delegation Token Implementation
     and corresponding changes in Namenode and DFS Api to issue, 
    renew and cancel delegation tokens. (jnp via boryas)

    HDFS-844. Log the filename when file locking fails. (tomwhite)

    HDFS-914. Refactor DFSOutputStream and DFSInputStream out of DFSClient.
    (Todd Lipcon via tomwhite)

    HDFS-949. Move DelegationToken into Common so that it can be used by
    MapReduce. (omalley)

    HDFS-930. Better error message for DATA_TRANSFER_VERSION mismatched.
    (Kay Kay via szetszwo)

    HDFS-986. Delegation token renewing and cancelling should provide
    meaningful exceptions when there are failures instead of returning 
    false. (omalley)

    HADOOP-6579. Upgrade the commons-codec library to 1.4. (omalley)

    HDFS-991. Allow authentication to the web ui via a delegation token. 
    (omalley)

    HDFS-994. Allow fetching of delegation token from NameNode for hftp.
    (Jakob Homan via acmurthy) 

    HDFS-998. Quote blocks streamed through jsps. (cdouglas)

    HDFS-729. NameNode API to list files that have missing blocks.
    (Rodrigo Schmidt via dhruba)

    HDFS-850. The WebUI display more details about namenode memory usage.
    (Dmytro Molkov via dhruba)

    HDFS-826. The DFSOutputStream has a API that returns the number of
    active datanode(s) in the current pipeline. (dhruba)

    HDFS-985. HDFS should issue multiple RPCs for listing a large
    directory. (hairong)

    HDFS-1043. NNThroughputBenchmark modifications to support benchmarking of
    server-side user group resolution. (shv)

    HDFS-892. Optionally use Avro reflection for Namenode RPC.  This
    is not a complete implementation yet, but rather a starting point.
    (cutting)
    
    HDFS-854. Datanode should scan devices in parallel to generate
    block report. (Dmytro Molkov via jhoman)

    HDFS-1032. fsck has an option to list corrupt files.
    (Andre Oriai via dhruba)

    HDFS-1024. SecondaryNameNode verifies size of fsimage and edits file.
    (Dmytro Molkov via dhruba)
    
    HDFS-1011. hdfsproxy: Improve log messages by restoring the previous
    thread name.  (Srikanth Sundarrajan via szetszwo)

    HDFS-997. Allow datanode storage directory permissions to be configurable.
    (Luke Lu via cdouglas)

    HDFS-1012. hdfsproxy: Support for fully qualified HDFS path in addition to
    simple unqualified path.  (Srikanth Sundarrajan via szetszwo)

    HDFS-933. Namenode should issue a delegation token only for kerberos 
    authenticated clients.(jnp via boryas)

    HDFS-1087. Modify audit log to use a StringBuilder rather than a Formatter.
    (cdouglas)

    HDFS-1083. Update TestHDFSCLI not to expect exception class name
    in error messages. (suresh)

    HDFS-1099. Add test for umask backward compatibility. (suresh)

    HDFS-1092. Use logging rather than System.err in MiniDFSCluster.
    (Kay Kay via jghoman)

    HDFS-1047. Install/deploy source jars to Maven repo. 
    (Patrick Angeles via jghoman)

    HDFS-666. Unit test for FsShell -text. (cdouglas via jghoman)

    HDFS-1054. Remove unnecessary sleep after failure in nextBlockOutputStream.
    (Todd Lipcon via jghoman)

    HDFS-921. Convert TestDFSClientRetries::testNotYetReplicatedErrors
    to Mockito. (jghoman)

    HDFS-1100. Override unwrapException in TestFcHdfsSymlink to test 
    symlink API conformance. (Eli Collins via suresh).

    HDFS-1089. Remove uses of FileContext#isFile, isDirectory, and exists.
    (Eli Collins via hairong)

    HDFS-1028. Efficient splitting of path components reduces the time
    to load in fsimage by 20%. (Dmytro Molkov via dhruba)

    HDFS-1109. HFTP supports filenames that contains the character "+".
    (Dmytro Molkov via dhruba)

    HDFS-853. The HDFS webUI displays the balanced-ness of the cluster.
    (Dmytro Molkov via dhruba)

    HDFS-1126. Change HDFS to depend on Hadoop 'common' artifacts instead
    of 'core'. (tomwhite)

    HDFS-995.  Replace usage of FileStatus#isDir().  (Eli Collins via
    tomwhite)

    HDFS-1161.  Make DN minimum valid volumes configurable.
    (Eli Collins via tomwhite)

    HDFS-1181. Move configuration and script files post split. (tomwhite)

    HDFS-1170.  Add more assertions to TestLargeDirectoryDelete.
    (Steve Loughran via tomwhite)

    HDFS-1199. Extract a subset of tests for smoke (DOA) validation. (cos)

    HDFS-1174. New properties for suspend and resume process. (Vinay Thota via
    cos)

    HDFS-1277. [Herriot] New property for multi user list. (Vinay Thota via
    cos)

    HDFS-806. Add new unit tests to the 10-mins 'run-commit-test' target (cos)

  OPTIMIZATIONS

    HDFS-946. NameNode should not return full path name when lisitng a
    diretory or getting the status of a file. (hairong)

  BUG FIXES

    HDFS-76. Better error message to users when commands fail because of 
    lack of quota. Allow quota to be set even if the limit is lower than
    current consumption. (Boris Shkolnik via rangadi)

    HADOOP-4687. HDFS is split from Hadoop Core. It is a subproject under 
    Hadoop (Owen O'Malley)

    HADOOP-6096. Fix Eclipse project and classpath files following project
    split. (tomwhite)

    HDFS-195. Handle expired tokens when write pipeline is reestablished.
    (Kan Zhang via rangadi)

    HDFS-181. Validate src path in FSNamesystem.getFileInfo(..).  (Todd
    Lipcon via szetszwo)

    HDFS-441. Remove TestFTPFileSystem.  (szetszwo)

    HDFS-440. Fix javadoc broken links in DFSClient.  (szetszwo)

    HDFS-480. Fix a typo in the jar name in build.xml.  
    (Konstantin Shvachko via gkesavan)

    HDFS-438. Check for NULL before invoking GenericArgumentParser in
    DataNode. (Raghu Angadi)

    HDFS-415. BlockReceiver hangs in case of certain runtime exceptions.
    (Konstantin Boudnik via rangadi)

    HDFS-462. loadFSImage should close edits file. (Jakob Homan via shv)

    HDFS-489. Update TestHDFSCLI for the -skipTrash option in rm. (Jakob Homan
    via szetszwo)

    HDFS-445. pread() does not pick up changes to block locations. 
    (Kan Zhang via rangadi) 

    HDFS-463. CreateEditLog utility broken after HDFS-396 (URI for
    FSImage). (Suresh Srinivas via rangadi)

    HDFS-484. Fix bin-package and package target to package jar files.
    (gkesavan)

    HDFS-490. Eliminate the deprecated warnings introduced by H-5438.
    (He Yongqiang via szetszwo)

    HDFS-119. Fix a bug in logSync(), which causes NameNode block forever.
    (Suresh Srinivas via shv)

    HDFS-534. Include avro in ivy.  (szetszwo)

    HDFS-532. Allow applications to know that a read request failed 
    because block is missing. (dhruba)

    HDFS-561. Fix write pipeline READ_TIMEOUT in DataTransferProtocol.
    (Kan Zhang via szetszwo)

    HDFS-553. BlockSender reports wrong failed position in ChecksumException.
    (hairong)

    HDFS-568. Set mapred.job.tracker.retire.jobs to false in
    src/test/mapred-site.xml for mapreduce tests to run.  (Amareshwari
    Sriramadasu via szetszwo)
 
    HDFS-15. All replicas end up on 1 rack. (Jitendra Nath Pandey via hairong)
 
    HDFS-586. TestBlocksWithNotEnoughRacks sometimes fails.
    (Jitendra Nath Pandey via hairong)

    HADOOP-6243. Fixed a NullPointerException in handling deprecated keys.
    (Sreekanth Ramakrishnan via yhemanth)

    HDFS-605. Do not run fault injection tests in the run-test-hdfs-with-mr
    target.  (Konstantin Boudnik via szetszwo)

    HDFS-606. Fix ConcurrentModificationException in invalidateCorruptReplicas()
    (shv)

    HDFS-601. TestBlockReport obtains data directories directly from
    MiniHDFSCluster. (Konstantin Boudnik via shv)

    HDFS-614. TestDatanodeBlockScanner obtains data directories directly from
    MiniHDFSCluster. (shv)

    HDFS-612. Remove the use of org.mortbay.log.Log in FSDataset.  (szetszwo)

    HDFS-622. checkMinReplication should count live nodes only. (shv)

    HDFS-629. Remove ReplicationTargetChooser.java along with fixing 
    import warnings generated by Eclipse. (dhruba)

    HDFS-637. DataNode sends a Success ack when block write fails. (hairong)

    HDFS-640. Fixed TestHDFSFileContextMainOperations.java build failure. (suresh)

    HDFS-547. TestHDFSFileSystemContract#testOutputStreamClosedTwice
    sometimes fails with CloseByInterruptException. (hairong)

    HDFS-588. Fix TestFiDataTransferProtocol and TestAppend2 failures. (shv)

    HDFS-550. DataNode restarts may introduce corrupt/duplicated/lost replicas
    when handling detached replicas. (hairong)

    HDFS-659. If the the last block is not complete, update its length with
    one of its replica's length stored in datanode.  (szetszwo)

    HDFS-649. Check null pointers for DataTransferTest.  (Konstantin Boudnik
    via szetszwo)

    HDFS-661. DataNode upgrade fails on non-existant current directory.
    (hairong)

    HDFS-597. Mofication introduced by HDFS-537 breakes an advice binding in
    FSDatasetAspects.  (Konstantin Boudnik via szetszwo)

    HDFS-665. TestFileAppend2 sometimes hangs. (hairong)

    HDFS-676. Fix NPE in FSDataset.updateReplicaUnderRecovery() (shv)

    HDFS-673. BlockReceiver#PacketResponder should not remove a packet from
    the ack queue before its ack is sent. (hairong)

    HDFS-682. Fix bugs in TestBlockUnderConstruction.  (szetszwo)

    HDFS-668. TestFileAppend3#TC7 sometimes hangs. (hairong)

    HDFS-679. Appending to a partial chunk incorrectly assumes the
    first packet fills up the partial chunk. (hairong)

    HDFS-722. Fix callCreateBlockWriteStream pointcut in FSDatasetAspects.
    (szetszwo)

    HDFS-690. TestAppend2#testComplexAppend failed on "Too many open files".
    (hairong)

    HDFS-725. Support the build error fix for HADOOP-6327.  (Sanjay Radia via
    szetszwo)

    HDFS-625. Fix NullPointerException thrown from ListPathServlet. (suresh)

    HDFS-735. TestReadWhileWriting has wrong line termination symbols (cos)

    HDFS-691. Fix an overflow error in DFSClient.DFSInputStream.available().
    (szetszwo)

    HDFS-733. TestBlockReport fails intermittently. (cos)

    HDFS-774. Intermittent race condition in TestFiPipelines (cos)

    HDFS-741. TestHFlush test doesn't seek() past previously written part of
    the file (cos, szetszwo)

    HDFS-706. Intermittent failures in TestFiHFlush (cos)
 
    HDFS-646. Fix test-patch failure by adding test-contrib ant target.
    (gkesavan)

    HDFS-791. Build is broken after HDFS-787 patch has been applied (cos)

    HDFS-792. TestHDFSCLI is failing. (Todd Lipcon via cos)

    HDFS-781. Namenode metrics PendingDeletionBlocks is not decremented.
    (Suresh)

    HDFS-192. Fix TestBackupNode failures. (shv)

    HDFS-797. TestHDFSCLI much slower after HDFS-265 merge. (Todd Lipcon via cos)

    HDFS-824. Stop lease checker in TestReadWhileWriting.  (szetszwo)

    HDFS-823. CheckPointer should use addInternalServlet for image-fetching
    servlet (jghoman)

    HDFS-456. Fix URI generation for windows file paths. (shv)

    HDFS-812. FSNamesystem#internalReleaseLease throws NullPointerException on
    a single-block file's lease recovery. (cos)

    HDFS-724. Pipeline hangs if one of the block receiver is not responsive.
    (hairong)

    HDFS-564. Adding pipeline tests 17-35. (hairong)

    HDFS-849. TestFiDataTransferProtocol2#pipeline_Fi_18 sometimes fails.
    (hairong)

    HDFS-762. Balancer causes Null Pointer Exception. 
    (Cristian Ivascu via dhruba)

    HDFS-868. Fix link to Hadoop Upgrade Wiki. (Chris A. Mattmann via shv)
    
    HDFS-880. TestNNLeaseRecovery fails on windows (cos, shv)

    HDFS-699. Primary datanode should compare replicas' on disk lengths.
    (hairong)

    HDFS-897. Fix a bug related to generation stamp comparison in 
    ReplicasMap. (suresh)

    HDFS-793. Data node should receive the whole packet ack message before it
    constructs and sends its own ack message for the packet. (hairong)

    HDFS-101. DFS write pipeline: DFSClient sometimes does not detect second
    datanode failure. (hairong)

    HDFS-822. Appends to already-finalized blocks can rename across volumes.
    (hairong)

    HDFS-1046. Fix Tomcat version in hdfsproxy/build.xml.  (Srikanth
    Sundarrajan via szetszwo)

    HDFS-1072. Fix TestReadWhileWriting failure. (Erik Steffl via shv)

    HDFS-913. Rename fault injection test TestRename.java to TestFiRename.java
    to include it in tests run by ant target run-test-hdfs-fault-inject.
    (suresh)
  
    HDFS-695. RaidNode should read in configuration from hdfs-site.xml.
    (dhruba)

    HDFS-726. Eclipse .classpath template has outdated jar files and is
    missing some new ones. (cos)

    HDFS-750. Fix build failure due to TestRename. (suresh)

    HDFS-712. Move libhdfs from mapreduce subproject to hdfs subproject.
    (Eli Collins via dhruba)

    HDFS-757. Enable Unit test for HDFS Raid. (dhruba)

    HDFS-611. Prevent DataNode heartbeat times from increasing even when
    the DataNode has many blocks to delete. (Zheng Shao via dhruba)

    HDFS-751. Fix TestCrcCorruption to pick up the correct datablocks to
    corrupt. (dhruba)
    
    HDFS-763. Fix slightly misleading report from DataBlockScanner 
    about corrupted scans. (dhruba)

    HDFS-727. bug setting block size hdfsOpenFile (Eli Collins via cos)

    HDFS-756. libhdfs unit tests do not run. (Eli Collins via cos)

    HDFS-783. libhdfs tests brakes code coverage runs with Clover (cos)

    HDFS-785. Add Apache license to several namenode unit tests. 
    (Ravi Phulari via jghoman)

    HDFS-802. Update Eclipse configuration to match changes to Ivy
    configuration (Edwin Chan via cos)

    HDFS-423. Unbreak FUSE build and fuse_dfs_wrapper.sh (Eli Collins via cos)

    HDFS-825. Build fails to pull latest hadoop-core-* artifacts (cos)

    HDFS-94. The Heap Size printed in the NameNode WebUI is accurate.
    (Dmytro Molkov via dhruba)

    HDFS-767. An improved retry policy when the DFSClient is unable to fetch a
    block from the datanode.  (Ning Zhang via dhruba)

    HDFS-775. FSDataset calls getCapacity() twice. (stevel)
    
    HDFS-885. Datanode toString() NPEs on null dnRegistration. (stevel)

    HDFS-877. Client-driven block verification not functioning. (Todd
    Lipcon via hairong)

    HDFS-630. In DFSOutputStream.nextBlockOutputStream(), the client can
    exclude specific datanodes when locating the next block.
    (Cosmin Lehene via Stack)

    HDFS-922. Remove unnecessary semicolon added by HDFS-877 that causes
    problems for Eclipse compilation. (jghoman)

    HDFS-927  DFSInputStream retries too many times for new block locations
    (Todd Lipcon via Stack)

    HDFS-938. Replace calls to UGI.getUserName() with UGI.getShortUserName()
    (jghoman)

    HDFS-894. DatanodeID.ipcPort is not updated when existing node 
    re-registers. (Todd Lipcon via tomwhite)

    HDFS-965. Split TestDelegationToken in to two parts and fix configuration
    to allow proxy users in the test. (Jitendra Pandey via omalley)

    HDFS-999. Secondary namenode should login using kerberos if security is 
    configured (boryas)

    HDFS-856. Hardcoded replication level for new files in fuse-dfs.
    (Brian Bockelman via tomwhite)

    HDFS-857. Incorrect type for fuse-dfs capacity can cause "df" to return
    negative values on 32-bit machines. (Brian Bockelman via tomwhite)

    HDFS-858. Incorrect return codes for fuse-dfs. (Brian Bockelman via
    tomwhite)

    HDFS-859. fuse-dfs utime behavior causes issues with tar.
    (Brian Bockelman via tomwhite)

    HDFS-861. fuse-dfs does not support O_RDWR. (Brian Bockelman via tomwhite)

    HDFS-961. dfs_readdir incorrectly parses paths. (Eli Collins via tomwhite)

    HDFS-1015. Fix intermittent failure in TestSecurityTokenEditLog.
    (Jitendra Nath Pandey via suresh)

    HDFS-939. libhdfs test is broken. (Eli Collins via tomwhite)
    
    HDFS-1074. hdfsproxy: Fix bugs in TestProxyUtil.  (Srikanth Sundarrajan
    via szetszwo)

    HDFS-481. hdfsproxy: Bug Fixes + HdfsProxy to use proxy user to
    impresonate the real user.  (Srikanth Sundarrajan via szetszwo)

    HDFS-482. Move HsftpFileSystem's ssl.client.do.not.authenticate.server
    configuration setting to ssl-client.xml.  (Srikanth Sundarrajan via
    szetszwo)

    HDFS-1010. hdfsproxy: Retrieve groups from UnixUserGroupInformation
    instead of LdapEntry.  (Srikanth Sundarrajan via szetszwo)

    HDFS-466. hdfs_write infinite loop when dfs fails and cannot write
    files > 2 GB. (Pete Wyckoff via tomwhite)

    HDFS-651. HDFS Docs - fix listing of docs in the doc menu.
    (Corinne Chandel via tomwhite)

    HDFS-1014. Error in reading delegation tokens from edit logs.
    (Jitendra Nath Pandey via jhoman)

    HDFS-1088. Prevent renaming a symbolik link to its target.
    (Eli Collins via suresh)

    HDFS-966. NameNode does not recovers lease when it is in safemode.
    (dhruba)

    HDFS-833. Datanode shutdown should log problems with Storage.unlockAll()
    (Steve Loughran via dhruba)

    HDFS-1101. TestDiskError.testLocalDirs() fails. (cdouglas via jghoman)

    HDFS-1031. Enhance the webUi to list a few of the corrupted files in HDFS.
    (Andre Orian via dhruba)

    HDFS-1078. Create static and dynamic versions of libhdfs.
    (Sam Rash via dhruba)

    HDFS-1104. Fsck triggers full GC on NameNode. (hairong)

    HDFS-1141. Closing a file is successful only if the client still has a
    valid lease. (Todd Lipcon via dhruba)

    HDFS-1138. Prevent erroneous updation of modification time of a directory
    when fsimage loads. (Dmytro Molkov via dhruba)

    HDFS-1000. Updates libhdfs to the new API for UGI (ddas)

    HDFS-609. Create a file with the append flag does not work in HDFS.
    (tomwhite)

    HDFS-1255. Fix failing test-libhdfs.sh test. (tomwhite)

    HDFS-1256. libhdfs is missing from the tarball. (tomwhite)

    HDFS-1057. Concurrent readers hit ChecksumExceptions if following a
    writer to very end of file. (sam rash via hairong)

    HDFS-1212. Harmonize HDFS JAR library versions with Common. (tomwhite)

    HDFS-1159. clean-cache target removes wrong ivy cache (cos)

    HDFS-1193. -mvn-system-deploy target is broken which inturn fails the
    mvn-deploy task leading to unstable mapreduce build (Giridharan
    Kesavan via cos)

    HDFS-1299. 'compile-fault-inject' never should be called directly. (cos)

    HDFS-1311. Running tests with 'testcase' cause triple execution of the
    same test case (Cos)

    HDFS-1267. fuse-dfs does not compile. (Devaraj Das via tomwhite)

    HDFS-1598.  Directory listing on hftp:// does not show .*.crc files.
    (szetszwo)

    HDFS-1750. ListPathsServlet should not use HdfsFileStatus.getLocalName()
    to get file name since it may return an empty string.  (szetszwo)

Release 0.20.3 - Unreleased

  IMPROVEMENTS

  BUG FIXES

    HDFS-1041. DFSClient.getFileChecksum(..) should retry if connection to
    the first datanode fails.  (szetszwo)

    HDFS-909. Wait until edits syncing is finishes before purging edits.
    (Todd Lipcon via shv)

    HDFS-1258. Clearing namespace quota on "/" corrupts fs image.
    (Aaron T. Myers via szetszwo)

    HDFS-1406. TestCLI fails on Ubuntu with default /etc/hosts. (cos)

Release 0.20.203.0 - 2011-5-11

  IMPROVEMENTS

    HADOOP-7259. Contrib modules should include the build.properties from
    the enclosing hadoop directory. (omalley)

  BUG FIXES

    HDFS-132. Fix namenode to not report files deleted metrics for deletions
    done while replaying edits during startup. (suresh & shv)

    HDFS-955. New implementation of saveNamespace() to avoid loss of edits 
    when name-node fails during saving. (shv)

Release 0.20.2 - 2009-09-01

  IMPROVEMENTS

    HDFS-737. Add full path name of the file to the block information and 
    summary of total number of files, blocks, live and deadnodes to 
    metasave output. (Jitendra Nath Pandey via suresh)

    HDFS-919. Create test to validate the BlocksVerified metric (Gary Murry
    via cos)

    HDFS-907. Add tests for getBlockLocations and totalLoad metrics.
    (Ravi Phulari via cos)
    
  BUG FIXES

    HDFS-686. NullPointerException is thrown while merging edit log and image.
    (hairong)

    HDFS-677. Rename failure when both source and destination quota exceeds
    results in deletion of source. (suresh)

    HDFS-709. Fix TestDFSShell failure due to rename bug introduced by 
    HDFS-677. (suresh)

    HDFS-579. Fix DfsTask to follow the semantics of 0.19, regarding non-zero
    return values as failures. (Christian Kunz via cdouglas)

    HDFS-723. Fix deadlock in DFSClient#DFSOutputStream. (hairong)

    HDFS-596. Fix memory leak in hdfsFreeFileInfo() for libhdfs.
    (Zhang Bingjun via dhruba)

    HDFS-185. Disallow chown, chgrp, chmod, setQuota, and setSpaceQuota when
    name-node is in safemode. (Ravi Phulari via shv)

    HDFS-187. Initialize secondary namenode http address in TestStartup.
    (Todd Lipcon via szetszwo)

    HDFS-464. Fix memory leaks in libhdfs. (Christian Kunz via suresh)
    
    HDFS-1377. Quota bug for partial blocks allows quotas to be violated. (eli)

Release 0.20.1 - 2009-09-01

  IMPROVEMENTS

    HDFS-438. Improve help message for space quota command. (Raghu Angadi)

  BUG FIXES

    HDFS-167. Fix a bug in DFSClient that caused infinite retries on write.
    (Bill Zeller via szetszwo)

    HDFS-527. Remove/deprecate unnecessary DFSClient constructors.  (szetszwo)

    HDFS-525. The SimpleDateFormat object in ListPathsServlet is not thread
    safe. (Suresh Srinivas and cdouglas)

    HDFS-761. Fix failure to process rename operation from edits log due to 
    quota verification. (suresh)<|MERGE_RESOLUTION|>--- conflicted
+++ resolved
@@ -1,6 +1,5 @@
 Hadoop HDFS Change Log
 
-<<<<<<< HEAD
 Release 0.23-PB - Unreleased
 
   INCOMPATIBLE CHANGES
@@ -122,7 +121,7 @@
 
     HDFS-2968. Protocol translator for BlockRecoveryCommand broken when
     multiple blocks need recovery. (todd)
-=======
+
 Release 0.23.3 - UNRELEASED
 
   INCOMPATIBLE CHANGES
@@ -136,7 +135,6 @@
   OPTIMIZATIONS
 
   BUG FIXES
->>>>>>> 3904d62d
 
 Release 0.23.2 - UNRELEASED
 
