/**
 * Licensed to the Apache Software Foundation (ASF) under one
 * or more contributor license agreements.  See the NOTICE file
 * distributed with this work for additional information
 * regarding copyright ownership.  The ASF licenses this file
 * to you under the Apache License, Version 2.0 (the
 * "License"); you may not use this file except in compliance
 * with the License.  You may obtain a copy of the License at
 *
 *     http://www.apache.org/licenses/LICENSE-2.0
 *
 * Unless required by applicable law or agreed to in writing, software
 * distributed under the License is distributed on an "AS IS" BASIS,
 * WITHOUT WARRANTIES OR CONDITIONS OF ANY KIND, either express or implied.
 * See the License for the specific language governing permissions and
 * limitations under the License.
 */
package org.apache.hadoop.hdfs.server.mover;

import com.google.common.annotations.VisibleForTesting;

import com.google.common.collect.Lists;
import com.google.common.collect.Maps;
import org.apache.commons.cli.*;
import org.apache.commons.logging.Log;
import org.apache.commons.logging.LogFactory;
import org.apache.hadoop.classification.InterfaceAudience;
import org.apache.hadoop.conf.Configuration;
import org.apache.hadoop.conf.Configured;
import org.apache.hadoop.fs.Path;
import org.apache.hadoop.fs.StorageType;
import org.apache.hadoop.hdfs.HdfsConfiguration;
import org.apache.hadoop.hdfs.DFSClient;
import org.apache.hadoop.hdfs.DFSConfigKeys;
import org.apache.hadoop.hdfs.DFSUtil;
import org.apache.hadoop.hdfs.protocol.*;
import org.apache.hadoop.hdfs.server.balancer.Dispatcher;
import org.apache.hadoop.hdfs.server.balancer.Dispatcher.*;
import org.apache.hadoop.hdfs.server.balancer.Dispatcher.DDatanode.StorageGroup;
import org.apache.hadoop.hdfs.server.balancer.ExitStatus;
import org.apache.hadoop.hdfs.server.balancer.Matcher;
import org.apache.hadoop.hdfs.server.balancer.NameNodeConnector;
import org.apache.hadoop.hdfs.server.blockmanagement.BlockStoragePolicySuite;
import org.apache.hadoop.hdfs.server.namenode.INode;
import org.apache.hadoop.hdfs.server.protocol.DatanodeStorageReport;
import org.apache.hadoop.hdfs.server.protocol.StorageReport;
import org.apache.hadoop.io.IOUtils;
import org.apache.hadoop.hdfs.protocol.ErasureCodingPolicy;
import org.apache.hadoop.net.NetworkTopology;
import org.apache.hadoop.util.StringUtils;
import org.apache.hadoop.util.Time;
import org.apache.hadoop.util.Tool;
import org.apache.hadoop.util.ToolRunner;

import java.io.BufferedReader;
import java.io.FileInputStream;
import java.io.IOException;
import java.io.InputStreamReader;
import java.net.URI;
import java.text.DateFormat;
import java.util.*;
import java.util.concurrent.atomic.AtomicInteger;

@InterfaceAudience.Private
public class Mover {
  static final Log LOG = LogFactory.getLog(Mover.class);

  static final Path MOVER_ID_PATH = new Path("/system/mover.id");

  private static class StorageMap {
    private final StorageGroupMap<Source> sources
        = new StorageGroupMap<Source>();
    private final StorageGroupMap<StorageGroup> targets
        = new StorageGroupMap<StorageGroup>();
    private final EnumMap<StorageType, List<StorageGroup>> targetStorageTypeMap
        = new EnumMap<StorageType, List<StorageGroup>>(StorageType.class);
    
    private StorageMap() {
      for(StorageType t : StorageType.getMovableTypes()) {
        targetStorageTypeMap.put(t, new LinkedList<StorageGroup>());
      }
    }
    
    private void add(Source source, StorageGroup target) {
      sources.put(source);
      if (target != null) {
        targets.put(target);
        getTargetStorages(target.getStorageType()).add(target);
      }
    }
    
    private Source getSource(MLocation ml) {
      return get(sources, ml);
    }

    private StorageGroup getTarget(String uuid, StorageType storageType) {
      return targets.get(uuid, storageType);
    }

    private static <G extends StorageGroup> G get(StorageGroupMap<G> map, MLocation ml) {
      return map.get(ml.datanode.getDatanodeUuid(), ml.storageType);
    }
    
    private List<StorageGroup> getTargetStorages(StorageType t) {
      return targetStorageTypeMap.get(t);
    }
  }

  private final Dispatcher dispatcher;
  private final StorageMap storages;
  private final List<Path> targetPaths;
  private final int retryMaxAttempts;
  private final AtomicInteger retryCount;

  private final BlockStoragePolicy[] blockStoragePolicies;

  Mover(NameNodeConnector nnc, Configuration conf, AtomicInteger retryCount) {
    final long movedWinWidth = conf.getLong(
        DFSConfigKeys.DFS_MOVER_MOVEDWINWIDTH_KEY,
        DFSConfigKeys.DFS_MOVER_MOVEDWINWIDTH_DEFAULT);
    final int moverThreads = conf.getInt(
        DFSConfigKeys.DFS_MOVER_MOVERTHREADS_KEY,
        DFSConfigKeys.DFS_MOVER_MOVERTHREADS_DEFAULT);
    final int maxConcurrentMovesPerNode = conf.getInt(
        DFSConfigKeys.DFS_DATANODE_BALANCE_MAX_NUM_CONCURRENT_MOVES_KEY,
        DFSConfigKeys.DFS_DATANODE_BALANCE_MAX_NUM_CONCURRENT_MOVES_DEFAULT);
    this.retryMaxAttempts = conf.getInt(
        DFSConfigKeys.DFS_MOVER_RETRY_MAX_ATTEMPTS_KEY,
        DFSConfigKeys.DFS_MOVER_RETRY_MAX_ATTEMPTS_DEFAULT);
    this.retryCount = retryCount;
    this.dispatcher = new Dispatcher(nnc, Collections.<String> emptySet(),
        Collections.<String> emptySet(), movedWinWidth, moverThreads, 0,
        maxConcurrentMovesPerNode, conf);
    this.storages = new StorageMap();
    this.targetPaths = nnc.getTargetPaths();
    this.blockStoragePolicies = new BlockStoragePolicy[1 <<
        BlockStoragePolicySuite.ID_BIT_LENGTH];
  }

  void init() throws IOException {
    initStoragePolicies();
    final List<DatanodeStorageReport> reports = dispatcher.init();
    for(DatanodeStorageReport r : reports) {
      final DDatanode dn = dispatcher.newDatanode(r.getDatanodeInfo());
      for(StorageType t : StorageType.getMovableTypes()) {
        final Source source = dn.addSource(t, Long.MAX_VALUE, dispatcher);
        final long maxRemaining = getMaxRemaining(r, t);
        final StorageGroup target = maxRemaining > 0L ? dn.addTarget(t,
            maxRemaining) : null;
        storages.add(source, target);
      }
    }
  }

  private void initStoragePolicies() throws IOException {
    Collection<BlockStoragePolicy> policies =
        dispatcher.getDistributedFileSystem().getAllStoragePolicies();
    for (BlockStoragePolicy policy : policies) {
      this.blockStoragePolicies[policy.getId()] = policy;
    }
  }

  private ExitStatus run() {
    try {
      init();
      return new Processor().processNamespace().getExitStatus();
    } catch (IllegalArgumentException e) {
      System.out.println(e + ".  Exiting ...");
      return ExitStatus.ILLEGAL_ARGUMENTS;
    } catch (IOException e) {
      System.out.println(e + ".  Exiting ...");
      return ExitStatus.IO_EXCEPTION;
    } finally {
      dispatcher.shutdownNow();
    }
  }

  DBlock newDBlock(LocatedBlock lb, List<MLocation> locations,
                   ErasureCodingPolicy ecPolicy) {
    Block blk = lb.getBlock().getLocalBlock();
    DBlock db;
    if (lb.isStriped()) {
      LocatedStripedBlock lsb = (LocatedStripedBlock) lb;
      byte[] indices = new byte[lsb.getBlockIndices().length];
      for (int i = 0; i < indices.length; i++) {
        indices[i] = (byte) lsb.getBlockIndices()[i];
      }
      db = new DBlockStriped(blk, indices, (short) ecPolicy.getNumDataUnits());
    } else {
      db = new DBlock(blk);
    }
    for(MLocation ml : locations) {
      StorageGroup source = storages.getSource(ml);
      if (source != null) {
        db.addLocation(source);
      }
    }
    return db;
  }

  private static long getMaxRemaining(DatanodeStorageReport report, StorageType t) {
    long max = 0L;
    for(StorageReport r : report.getStorageReports()) {
      if (r.getStorage().getStorageType() == t) {
        if (r.getRemaining() > max) {
          max = r.getRemaining();
        }
      }
    }
    return max;
  }

  /**
   * convert a snapshot path to non-snapshot path. E.g.,
   * /foo/.snapshot/snapshot-name/bar --> /foo/bar
   */
  private static String convertSnapshotPath(String[] pathComponents) {
    StringBuilder sb = new StringBuilder(Path.SEPARATOR);
    for (int i = 0; i < pathComponents.length; i++) {
      if (pathComponents[i].equals(HdfsConstants.DOT_SNAPSHOT_DIR)) {
        i++;
      } else {
        sb.append(pathComponents[i]);
      }
    }
    return sb.toString();
  }

  class Processor {
    private final DFSClient dfs;
    private final List<String> snapshottableDirs = new ArrayList<String>();

    Processor() {
      dfs = dispatcher.getDistributedFileSystem().getClient();
    }

    private void getSnapshottableDirs() {
      SnapshottableDirectoryStatus[] dirs = null;
      try {
        dirs = dfs.getSnapshottableDirListing();
      } catch (IOException e) {
        LOG.warn("Failed to get snapshottable directories."
            + " Ignore and continue.", e);
      }
      if (dirs != null) {
        for (SnapshottableDirectoryStatus dir : dirs) {
          snapshottableDirs.add(dir.getFullPath().toString());
        }
      }
    }

    /**
     * @return true if the given path is a snapshot path and the corresponding
     * INode is still in the current fsdirectory.
     */
    private boolean isSnapshotPathInCurrent(String path) throws IOException {
      // if the parent path contains "/.snapshot/", this is a snapshot path
      if (path.contains(HdfsConstants.SEPARATOR_DOT_SNAPSHOT_DIR_SEPARATOR)) {
        String[] pathComponents = INode.getPathNames(path);
        if (HdfsConstants.DOT_SNAPSHOT_DIR
            .equals(pathComponents[pathComponents.length - 2])) {
          // this is a path for a specific snapshot (e.g., /foo/.snapshot/s1)
          return false;
        }
        String nonSnapshotPath = convertSnapshotPath(pathComponents);
        return dfs.getFileInfo(nonSnapshotPath) != null;
      } else {
        return false;
      }
    }

    /**
     * @return whether there is still remaining migration work for the next
     *         round
     */
    private Result processNamespace() throws IOException {
      getSnapshottableDirs();
      Result result = new Result();
      for (Path target : targetPaths) {
        processPath(target.toUri().getPath(), result);
      }
      // wait for pending move to finish and retry the failed migration
      boolean hasFailed = Dispatcher.waitForMoveCompletion(storages.targets
          .values());
      boolean hasSuccess = Dispatcher.checkForSuccess(storages.targets
          .values());
      if (hasFailed && !hasSuccess) {
        if (retryCount.get() == retryMaxAttempts) {
          result.setRetryFailed();
          LOG.error("Failed to move some block's after "
              + retryMaxAttempts + " retries.");
          return result;
        } else {
          retryCount.incrementAndGet();
        }
      } else {
        // Reset retry count if no failure.
        retryCount.set(0);
      }
      result.updateHasRemaining(hasFailed);
      return result;
    }

    /**
     * @return whether there is still remaing migration work for the next
     *         round
     */
    private void processPath(String fullPath, Result result) {
      for (byte[] lastReturnedName = HdfsFileStatus.EMPTY_NAME;;) {
        final DirectoryListing children;
        try {
          children = dfs.listPaths(fullPath, lastReturnedName, true);
        } catch(IOException e) {
          LOG.warn("Failed to list directory " + fullPath
              + ". Ignore the directory and continue.", e);
          return;
        }
        if (children == null) {
          return;
        }
        for (HdfsFileStatus child : children.getPartialListing()) {
          processRecursively(fullPath, child, result);
        }
        if (children.hasMore()) {
          lastReturnedName = children.getLastName();
        } else {
          return;
        }
      }
    }

    /** @return whether the migration requires next round */
    private void processRecursively(String parent, HdfsFileStatus status,
        Result result) {
      String fullPath = status.getFullName(parent);
      if (status.isDir()) {
        if (!fullPath.endsWith(Path.SEPARATOR)) {
          fullPath = fullPath + Path.SEPARATOR;
        }

        processPath(fullPath, result);
        // process snapshots if this is a snapshottable directory
        if (snapshottableDirs.contains(fullPath)) {
          final String dirSnapshot = fullPath + HdfsConstants.DOT_SNAPSHOT_DIR;
          processPath(dirSnapshot, result);
        }
      } else if (!status.isSymlink()) { // file
        try {
          if (!isSnapshotPathInCurrent(fullPath)) {
            // the full path is a snapshot path but it is also included in the
            // current directory tree, thus ignore it.
            processFile(fullPath, (HdfsLocatedFileStatus) status, result);
          }
        } catch (IOException e) {
          LOG.warn("Failed to check the status of " + parent
              + ". Ignore it and continue.", e);
        }
      }
    }

    /** @return true if it is necessary to run another round of migration */
    private void processFile(String fullPath, HdfsLocatedFileStatus status,
        Result result) {
      final byte policyId = status.getStoragePolicy();
      // currently we ignore files with unspecified storage policy
      if (policyId == HdfsConstants.BLOCK_STORAGE_POLICY_ID_UNSPECIFIED) {
        return;
      }
      final BlockStoragePolicy policy = blockStoragePolicies[policyId];
      if (policy == null) {
        LOG.warn("Failed to get the storage policy of file " + fullPath);
        return;
      }
      List<StorageType> types = policy.chooseStorageTypes(
          status.getReplication());

      final ErasureCodingPolicy ecPolicy = status.getErasureCodingPolicy();
      final LocatedBlocks locatedBlocks = status.getBlockLocations();
      final boolean lastBlkComplete = locatedBlocks.isLastBlockComplete();
      List<LocatedBlock> lbs = locatedBlocks.getLocatedBlocks();
      for (int i = 0; i < lbs.size(); i++) {
        if (i == lbs.size() - 1 && !lastBlkComplete) {
          // last block is incomplete, skip it
          continue;
        }
        LocatedBlock lb = lbs.get(i);
        if (lb.isStriped()) {
          types = policy.chooseStorageTypes((short) lb.getLocations().length);
        }
        final StorageTypeDiff diff = new StorageTypeDiff(types,
            lb.getStorageTypes());
        if (!diff.removeOverlap(true)) {
<<<<<<< HEAD
          if (scheduleMoves4Block(diff, lb, ecPolicy)) {
            hasRemaining |= (diff.existing.size() > 1 &&
                diff.expected.size() > 1);
=======
          if (scheduleMoves4Block(diff, lb)) {
            result.updateHasRemaining(diff.existing.size() > 1
                && diff.expected.size() > 1);
            // One block scheduled successfully, set noBlockMoved to false
            result.setNoBlockMoved(false);
          } else {
            result.updateHasRemaining(true);
>>>>>>> 456e901a
          }
        }
      }
    }

    boolean scheduleMoves4Block(StorageTypeDiff diff, LocatedBlock lb,
                                ErasureCodingPolicy ecPolicy) {
      final List<MLocation> locations = MLocation.toLocations(lb);
      if (!(lb instanceof LocatedStripedBlock)) {
        Collections.shuffle(locations);
      }
      final DBlock db = newDBlock(lb, locations, ecPolicy);

      for (final StorageType t : diff.existing) {
        for (final MLocation ml : locations) {
          final Source source = storages.getSource(ml);
          if (ml.storageType == t && source != null) {
            // try to schedule one replica move.
            if (scheduleMoveReplica(db, source, diff.expected)) {
              return true;
            }
          }
        }
      }
      return false;
    }

    @VisibleForTesting
    boolean scheduleMoveReplica(DBlock db, MLocation ml,
                                List<StorageType> targetTypes) {
      final Source source = storages.getSource(ml);
      return source == null ? false : scheduleMoveReplica(db, source,
          targetTypes);
    }

    boolean scheduleMoveReplica(DBlock db, Source source,
        List<StorageType> targetTypes) {
      // Match storage on the same node
      if (chooseTargetInSameNode(db, source, targetTypes)) {
        return true;
      }

      if (dispatcher.getCluster().isNodeGroupAware()) {
        if (chooseTarget(db, source, targetTypes, Matcher.SAME_NODE_GROUP)) {
          return true;
        }
      }
      
      // Then, match nodes on the same rack
      if (chooseTarget(db, source, targetTypes, Matcher.SAME_RACK)) {
        return true;
      }
      // At last, match all remaining nodes
      return chooseTarget(db, source, targetTypes, Matcher.ANY_OTHER);
    }

    /**
     * Choose the target storage within same Datanode if possible.
     */
    boolean chooseTargetInSameNode(DBlock db, Source source,
        List<StorageType> targetTypes) {
      for (StorageType t : targetTypes) {
        StorageGroup target = storages.getTarget(source.getDatanodeInfo()
            .getDatanodeUuid(), t);
        if (target == null) {
          continue;
        }
        final PendingMove pm = source.addPendingMove(db, target);
        if (pm != null) {
          dispatcher.executePendingMove(pm);
          return true;
        }
      }
      return false;
    }

    boolean chooseTarget(DBlock db, Source source,
        List<StorageType> targetTypes, Matcher matcher) {
      final NetworkTopology cluster = dispatcher.getCluster(); 
      for (StorageType t : targetTypes) {
        for(StorageGroup target : storages.getTargetStorages(t)) {
          if (matcher.match(cluster, source.getDatanodeInfo(),
              target.getDatanodeInfo())) {
            final PendingMove pm = source.addPendingMove(db, target);
            if (pm != null) {
              dispatcher.executePendingMove(pm);
              return true;
            }
          }
        }
      }
      return false;
    }
  }

  static class MLocation {
    final DatanodeInfo datanode;
    final StorageType storageType;
    final long size;
    
    MLocation(DatanodeInfo datanode, StorageType storageType, long size) {
      this.datanode = datanode;
      this.storageType = storageType;
      this.size = size;
    }
    
    static List<MLocation> toLocations(LocatedBlock lb) {
      final DatanodeInfo[] datanodeInfos = lb.getLocations();
      final StorageType[] storageTypes = lb.getStorageTypes();
      final long size = lb.getBlockSize();
      final List<MLocation> locations = new LinkedList<MLocation>();
      for(int i = 0; i < datanodeInfos.length; i++) {
        locations.add(new MLocation(datanodeInfos[i], storageTypes[i], size));
      }
      return locations;
    }
  }

  @VisibleForTesting
  static class StorageTypeDiff {
    final List<StorageType> expected;
    final List<StorageType> existing;

    StorageTypeDiff(List<StorageType> expected, StorageType[] existing) {
      this.expected = new LinkedList<StorageType>(expected);
      this.existing = new LinkedList<StorageType>(Arrays.asList(existing));
    }

    /**
     * Remove the overlap between the expected types and the existing types.
     * @param  ignoreNonMovable ignore non-movable storage types
     *         by removing them from both expected and existing storage type list
     *         to prevent non-movable storage from being moved.
     * @returns if the existing types or the expected types is empty after
     *         removing the overlap.
     */
    boolean removeOverlap(boolean ignoreNonMovable) {
      for(Iterator<StorageType> i = existing.iterator(); i.hasNext(); ) {
        final StorageType t = i.next();
        if (expected.remove(t)) {
          i.remove();
        }
      }
      if (ignoreNonMovable) {
        removeNonMovable(existing);
        removeNonMovable(expected);
      }
      return expected.isEmpty() || existing.isEmpty();
    }

    void removeNonMovable(List<StorageType> types) {
      for (Iterator<StorageType> i = types.iterator(); i.hasNext(); ) {
        final StorageType t = i.next();
        if (!t.isMovable()) {
          i.remove();
        }
      }
    }

    @Override
    public String toString() {
      return getClass().getSimpleName() + "{expected=" + expected
          + ", existing=" + existing + "}";
    }
  }

  static int run(Map<URI, List<Path>> namenodes, Configuration conf)
      throws IOException, InterruptedException {
    final long sleeptime =
        conf.getLong(DFSConfigKeys.DFS_HEARTBEAT_INTERVAL_KEY,
            DFSConfigKeys.DFS_HEARTBEAT_INTERVAL_DEFAULT) * 2000 +
        conf.getLong(DFSConfigKeys.DFS_NAMENODE_REPLICATION_INTERVAL_KEY,
            DFSConfigKeys.DFS_NAMENODE_REPLICATION_INTERVAL_DEFAULT) * 1000;
    AtomicInteger retryCount = new AtomicInteger(0);
    LOG.info("namenodes = " + namenodes);
    
    List<NameNodeConnector> connectors = Collections.emptyList();
    try {
      connectors = NameNodeConnector.newNameNodeConnectors(namenodes,
          Mover.class.getSimpleName(), MOVER_ID_PATH, conf,
          NameNodeConnector.DEFAULT_MAX_IDLE_ITERATIONS);

      while (connectors.size() > 0) {
        Collections.shuffle(connectors);
        Iterator<NameNodeConnector> iter = connectors.iterator();
        while (iter.hasNext()) {
          NameNodeConnector nnc = iter.next();
          final Mover m = new Mover(nnc, conf, retryCount);
          final ExitStatus r = m.run();

          if (r == ExitStatus.SUCCESS) {
            IOUtils.cleanup(LOG, nnc);
            iter.remove();
          } else if (r != ExitStatus.IN_PROGRESS) {
            // must be an error statue, return
            return r.getExitCode();
          }
        }
        Thread.sleep(sleeptime);
      }
      return ExitStatus.SUCCESS.getExitCode();
    } finally {
      for (NameNodeConnector nnc : connectors) {
        IOUtils.cleanup(LOG, nnc);
      }
    }
  }

  static class Cli extends Configured implements Tool {
    private static final String USAGE = "Usage: hdfs mover "
        + "[-p <files/dirs> | -f <local file>]"
        + "\n\t-p <files/dirs>\ta space separated list of HDFS files/dirs to migrate."
        + "\n\t-f <local file>\ta local file containing a list of HDFS files/dirs to migrate.";

    private static Options buildCliOptions() {
      Options opts = new Options();
      Option file = OptionBuilder.withArgName("pathsFile").hasArg()
          .withDescription("a local file containing files/dirs to migrate")
          .create("f");
      Option paths = OptionBuilder.withArgName("paths").hasArgs()
          .withDescription("specify space separated files/dirs to migrate")
          .create("p");
      OptionGroup group = new OptionGroup();
      group.addOption(file);
      group.addOption(paths);
      opts.addOptionGroup(group);
      return opts;
    }

    private static String[] readPathFile(String file) throws IOException {
      List<String> list = Lists.newArrayList();
      BufferedReader reader = new BufferedReader(
          new InputStreamReader(new FileInputStream(file), "UTF-8"));
      try {
        String line;
        while ((line = reader.readLine()) != null) {
          if (!line.trim().isEmpty()) {
            list.add(line);
          }
        }
      } finally {
        IOUtils.cleanup(LOG, reader);
      }
      return list.toArray(new String[list.size()]);
    }

    private static Map<URI, List<Path>> getNameNodePaths(CommandLine line,
        Configuration conf) throws Exception {
      Map<URI, List<Path>> map = Maps.newHashMap();
      String[] paths = null;
      if (line.hasOption("f")) {
        paths = readPathFile(line.getOptionValue("f"));
      } else if (line.hasOption("p")) {
        paths = line.getOptionValues("p");
      }
      Collection<URI> namenodes = DFSUtil.getNsServiceRpcUris(conf);
      if (paths == null || paths.length == 0) {
        for (URI namenode : namenodes) {
          map.put(namenode, null);
        }
        return map;
      }
      final URI singleNs = namenodes.size() == 1 ?
          namenodes.iterator().next() : null;
      for (String path : paths) {
        Path target = new Path(path);
        if (!target.isUriPathAbsolute()) {
          throw new IllegalArgumentException("The path " + target
              + " is not absolute");
        }
        URI targetUri = target.toUri();
        if ((targetUri.getAuthority() == null || targetUri.getScheme() ==
            null) && singleNs == null) {
          // each path must contains both scheme and authority information
          // unless there is only one name service specified in the
          // configuration
          throw new IllegalArgumentException("The path " + target
              + " does not contain scheme and authority thus cannot identify"
              + " its name service");
        }
        URI key = singleNs;
        if (singleNs == null) {
          key = new URI(targetUri.getScheme(), targetUri.getAuthority(),
              null, null, null);
          if (!namenodes.contains(key)) {
            throw new IllegalArgumentException("Cannot resolve the path " +
                target + ". The namenode services specified in the " +
                "configuration: " + namenodes);
          }
        }
        List<Path> targets = map.get(key);
        if (targets == null) {
          targets = Lists.newArrayList();
          map.put(key, targets);
        }
        targets.add(Path.getPathWithoutSchemeAndAuthority(target));
      }
      return map;
    }

    @VisibleForTesting
    static Map<URI, List<Path>> getNameNodePathsToMove(Configuration conf,
        String... args) throws Exception {
      final Options opts = buildCliOptions();
      CommandLineParser parser = new GnuParser();
      CommandLine commandLine = parser.parse(opts, args, true);
      return getNameNodePaths(commandLine, conf);
    }

    @Override
    public int run(String[] args) throws Exception {
      final long startTime = Time.monotonicNow();
      final Configuration conf = getConf();

      try {
        final Map<URI, List<Path>> map = getNameNodePathsToMove(conf, args);
        return Mover.run(map, conf);
      } catch (IOException e) {
        System.out.println(e + ".  Exiting ...");
        return ExitStatus.IO_EXCEPTION.getExitCode();
      } catch (InterruptedException e) {
        System.out.println(e + ".  Exiting ...");
        return ExitStatus.INTERRUPTED.getExitCode();
      } catch (ParseException e) {
        System.out.println(e + ".  Exiting ...");
        return ExitStatus.ILLEGAL_ARGUMENTS.getExitCode();
      } catch (IllegalArgumentException e) {
        System.out.println(e + ".  Exiting ...");
        return ExitStatus.ILLEGAL_ARGUMENTS.getExitCode();
      } finally {
        System.out.format("%-24s ", DateFormat.getDateTimeInstance().format(new Date()));
        System.out.println("Mover took " + StringUtils.formatTime(Time.monotonicNow()-startTime));
      }
    }
  }

  private static class Result {

    private boolean hasRemaining;
    private boolean noBlockMoved;
    private boolean retryFailed;

    Result() {
      hasRemaining = false;
      noBlockMoved = true;
      retryFailed = false;
    }

    boolean isHasRemaining() {
      return hasRemaining;
    }

    boolean isNoBlockMoved() {
      return noBlockMoved;
    }

    void updateHasRemaining(boolean hasRemaining) {
      this.hasRemaining |= hasRemaining;
    }

    void setNoBlockMoved(boolean noBlockMoved) {
      this.noBlockMoved = noBlockMoved;
    }

    void setRetryFailed() {
      this.retryFailed = true;
    }

    /**
     * @return NO_MOVE_PROGRESS if no progress in move after some retry. Return
     *         SUCCESS if all moves are success and there is no remaining move.
     *         Return NO_MOVE_BLOCK if there moves available but all the moves
     *         cannot be scheduled. Otherwise, return IN_PROGRESS since there
     *         must be some remaining moves.
     */
    ExitStatus getExitStatus() {
      if (retryFailed) {
        return ExitStatus.NO_MOVE_PROGRESS;
      } else {
        return !isHasRemaining() ? ExitStatus.SUCCESS
            : isNoBlockMoved() ? ExitStatus.NO_MOVE_BLOCK
                : ExitStatus.IN_PROGRESS;
      }
    }

  }
  /**
   * Run a Mover in command line.
   *
   * @param args Command line arguments
   */
  public static void main(String[] args) {
    if (DFSUtil.parseHelpArgument(args, Cli.USAGE, System.out, true)) {
      System.exit(0);
    }

    try {
      System.exit(ToolRunner.run(new HdfsConfiguration(), new Cli(), args));
    } catch (Throwable e) {
      LOG.error("Exiting " + Mover.class.getSimpleName()
          + " due to an exception", e);
      System.exit(-1);
    }
  }
}<|MERGE_RESOLUTION|>--- conflicted
+++ resolved
@@ -390,19 +390,13 @@
         final StorageTypeDiff diff = new StorageTypeDiff(types,
             lb.getStorageTypes());
         if (!diff.removeOverlap(true)) {
-<<<<<<< HEAD
           if (scheduleMoves4Block(diff, lb, ecPolicy)) {
-            hasRemaining |= (diff.existing.size() > 1 &&
-                diff.expected.size() > 1);
-=======
-          if (scheduleMoves4Block(diff, lb)) {
             result.updateHasRemaining(diff.existing.size() > 1
                 && diff.expected.size() > 1);
             // One block scheduled successfully, set noBlockMoved to false
             result.setNoBlockMoved(false);
           } else {
             result.updateHasRemaining(true);
->>>>>>> 456e901a
           }
         }
       }
